--- conflicted
+++ resolved
@@ -66,27 +66,6 @@
     { name = "semver", version = "=0.9.0" },
     { name = "percent-encoding", version = "=1.0.1" },
 
-<<<<<<< HEAD
-    # bindgen used in rocksdb and in actix-http
-    { name = "cfg-if",  version="1.0.10" },
-
-    # wasmtime and actix-http
-    { name = "gimli", version = "0.23.0" },
-
-    # actix-http's deps backtrace and flate2 use different versions
-    { name = "miniz_oxide", version="0.4.3" },
-
-    # Wasmtime and actix-http
-    { name = "object", version="0.22.0" },
-
-    # wasmer and wasmtime
-    { name = "target-lexicon", version = "0.11.1" },
-
-    # wasmer and wasmtime
-    { name = "wasmparser", version = "0.59.0" },
-
-
-=======
     # evm support has some legacy. Updating it fails at this point.
     # to fully update, need to fork half of parity libraries, as they stopped development.
     # See: https://github.com/near/nearcore/issues/3506
@@ -110,5 +89,24 @@
     { name = "num-rational", version = "=0.3.0" },
     { name = "rand_xorshift", version = "=0.2.0" },
     { name = "wasmparser", version = "=0.59.0" },
->>>>>>> a8172d15
+
+    # bindgen used in rocksdb and in actix-http
+    { name = "cfg-if",  version="1.0.10" },
+
+    # wasmtime and actix-http
+    { name = "gimli", version = "0.23.0" },
+
+    # actix-http's deps backtrace and flate2 use different versions
+    { name = "miniz_oxide", version="0.4.3" },
+
+    # Wasmtime and actix-http
+    { name = "object", version="0.22.0" },
+
+    # wasmer and wasmtime
+    { name = "target-lexicon", version = "0.11.1" },
+
+    # wasmer and wasmtime
+    { name = "wasmparser", version = "0.59.0" },
+
+
 ]