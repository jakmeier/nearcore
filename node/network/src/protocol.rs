use parking_lot::RwLock;
use rand::{seq, thread_rng};
use serde::{de::DeserializeOwned, Serialize};
use std::collections::HashMap;
use std::fmt::Debug;
use std::sync::Arc;
use std::time;
use substrate_network_libp2p::{NodeIndex, ProtocolId, Severity};

use client::Client;
use io::{NetSyncIo, SyncIo};
use message::{self, Message, MessageBody};
use primitives::hash::CryptoHash;
use primitives::traits::{Block, Decode, Encode, GenericResult, Header};
use primitives::types::BlockId;

/// time to wait (secs) for a request
const REQUEST_WAIT: u64 = 60;

// Maximum allowed entries in `BlockResponse`
const MAX_BLOCK_DATA_RESPONSE: u64 = 128;

/// current version of the protocol
pub(crate) const CURRENT_VERSION: u32 = 1;

#[derive(Clone, Copy)]
pub struct ProtocolConfig {
    // config information goes here
    pub protocol_id: ProtocolId,
}

impl ProtocolConfig {
    pub fn new(protocol_id: ProtocolId) -> ProtocolConfig {
        ProtocolConfig { protocol_id }
    }
}

impl Default for ProtocolConfig {
    fn default() -> Self {
        ProtocolConfig::new(ProtocolId::default())
    }
}

#[allow(dead_code)]
pub(crate) struct PeerInfo {
    // protocol version
    protocol_version: u32,
    // best hash from peer
    best_hash: CryptoHash,
    // best block number from peer
    best_number: u64,
    // information about connected peers
    request_timestamp: Option<time::Instant>,
    // pending block request
    block_request: Option<message::BlockRequest>,
    // next request id
    next_request_id: u64,
}

pub trait Transaction: Send + Sync + Serialize + DeserializeOwned + Debug + 'static {}
impl<T> Transaction for T where T: Send + Sync + Serialize + DeserializeOwned + Debug + 'static {}

#[allow(dead_code)]
<<<<<<< HEAD
pub struct Protocol<H: ProtocolHandler> {
=======
pub struct Protocol<T, B> {
>>>>>>> 0aef6667
    // TODO: add more fields when we need them
    pub config: ProtocolConfig,
    // peers that are in the handshaking process
    handshaking_peers: RwLock<HashMap<NodeIndex, time::Instant>>,
    // info about peers
    peer_info: RwLock<HashMap<NodeIndex, PeerInfo>>,
    // backend client
    client: Arc<Client<B>>,
    // callbacks
    handler: Option<Box<H>>,
}

<<<<<<< HEAD
pub trait ProtocolHandler: Send + Sync + 'static {
    fn handle_transaction<T: Transaction>(&self, transaction: &T) -> GenericResult;
}

impl<H: ProtocolHandler> Protocol<H> {
    pub fn new(config: ProtocolConfig, handler: H) -> Protocol<H> {
=======
impl<T: Transaction, B: Block> Protocol<T, B> {
    pub fn new(
        config: ProtocolConfig,
        client: Arc<Client<B>>,
        tx_callback: fn(T) -> GenericResult,
    ) -> Protocol<T, B> {
>>>>>>> 0aef6667
        Protocol {
            config,
            handshaking_peers: RwLock::new(HashMap::new()),
            peer_info: RwLock::new(HashMap::new()),
<<<<<<< HEAD
            handler: Some(Box::new(handler)),
        }
    }

    pub fn on_peer_connected<T: Transaction, B: Block>(
        &self,
        net_sync: &mut NetSyncIo,
        peer: NodeIndex,
    ) {
=======
            client,
            tx_callback,
        }
    }

    pub fn on_peer_connected(&self, net_sync: &mut NetSyncIo, peer: NodeIndex) {
>>>>>>> 0aef6667
        self.handshaking_peers
            .write()
            .insert(peer, time::Instant::now());
        // use this placeholder for now. Change this when block storage is ready
        let status = message::Status::default();
        let message: Message<T, B> = Message::new(MessageBody::Status(status));
        self.send_message(net_sync, peer, &message);
    }

    pub fn on_peer_disconnected(&self, peer: NodeIndex) {
        self.handshaking_peers.write().remove(&peer);
        self.peer_info.write().remove(&peer);
    }

    pub fn sample_peers(&self, num_to_sample: usize) -> Result<Vec<NodeIndex>, Vec<NodeIndex>> {
        let mut rng = thread_rng();
        let peer_info = self.peer_info.read();
        let owned_peers = peer_info.keys().cloned();
        seq::sample_iter(&mut rng, owned_peers, num_to_sample)
    }

    pub fn on_transaction_message<T: Transaction>(&self, tx: &T) {
        //TODO: communicate to consensus
        self.handler
            .as_ref()
            .unwrap()
            .handle_transaction(tx)
            .unwrap();
    }

    fn on_status_message(
        &self,
        net_sync: &mut NetSyncIo,
        peer: NodeIndex,
        status: &message::Status,
    ) {
        if status.version != CURRENT_VERSION {
            debug!(target: "sync", "Version mismatch");
            net_sync.report_peer(
                peer,
                Severity::Bad(&format!(
                    "Peer uses incompatible version {}",
                    status.version
                )),
            );
            return;
        }
        if status.genesis_hash != self.client.genesis_hash() {
            net_sync.report_peer(
                peer,
                Severity::Bad(&format!(
                    "peer has different genesis hash (ours {:?}, theirs {:?})",
                    self.client.genesis_hash(),
                    status.genesis_hash
                )),
            );
            return;
        }

        // request blocks to catch up if necessary
        let best_number = self.client.best_number();
        let mut next_request_id = 0;
        if status.best_number > best_number {
            let request = message::BlockRequest {
                id: next_request_id,
                from: BlockId::Number(best_number),
                to: Some(BlockId::Number(status.best_number)),
                max: None,
            };
            next_request_id += 1;
            let message = Message::new(MessageBody::BlockRequest(request));
            self.send_message(net_sync, peer, &message);
        }

        let peer_info = PeerInfo {
            protocol_version: status.version,
            best_hash: status.best_hash,
            best_number: status.best_number,
            request_timestamp: None,
            block_request: None,
            next_request_id,
        };
        self.peer_info.write().insert(peer, peer_info);
        self.handshaking_peers.write().remove(&peer);
    }

    fn on_block_request(
        &self,
        net_sync: &mut NetSyncIo,
        peer: NodeIndex,
        request: message::BlockRequest,
    ) {
        let mut blocks = Vec::new();
        let mut id = request.from;
        let max = std::cmp::min(
            request.max.unwrap_or(u64::max_value()),
            MAX_BLOCK_DATA_RESPONSE,
        );
        while let Ok(block) = self.client.get_block(&id) {
            blocks.push(block);
            if blocks.len() as u64 >= max {
                break;
            }
            let header = self.client.get_header(&id).unwrap();
            let block_number = header.number();
            let block_hash = header.hash();
            let reach_end = match request.to {
                Some(BlockId::Number(n)) => block_number == n,
                Some(BlockId::Hash(h)) => block_hash == h,
                None => false,
            };
            if reach_end {
                break;
            }
            id = BlockId::Number(block_number);
        }
        let response = message::BlockResponse {
            id: request.id,
            blocks,
        };
        let message = Message::new(MessageBody::BlockResponse(response));
        self.send_message(net_sync, peer, &message);
    }

    fn on_block_response(
        &self,
        _net_sync: &mut NetSyncIo,
        _peer: NodeIndex,
        response: message::BlockResponse<B>,
    ) {
        // TODO: validate response
        self.client.import_blocks(response.blocks);
    }

<<<<<<< HEAD
    pub fn on_message<T: Transaction, B: Block>(
        &self,
        net_sync: &mut NetSyncIo,
        peer: NodeIndex,
        data: &[u8],
    ) {
=======
    pub fn on_message(&self, net_sync: &mut NetSyncIo, peer: NodeIndex, data: &[u8]) {
>>>>>>> 0aef6667
        let message: Message<T, B> = match Decode::decode(data) {
            Some(m) => m,
            _ => {
                debug!("cannot decode message: {:?}", data);
                net_sync.report_peer(peer, Severity::Bad("invalid message format"));
                return;
            }
        };
        match message.body {
            MessageBody::Transaction(tx) => self.on_transaction_message(&tx),
            MessageBody::Status(status) => self.on_status_message(net_sync, peer, &status),
            MessageBody::BlockRequest(request) => self.on_block_request(net_sync, peer, request),
            MessageBody::BlockResponse(response) => {
                let request = {
                    let mut peers = self.peer_info.write();
                    if let Some(ref mut peer_info) = peers.get_mut(&peer) {
                        peer_info.request_timestamp = None;
                        match peer_info.block_request.take() {
                            Some(r) => r,
                            None => {
                                net_sync.report_peer(
                                    peer,
                                    Severity::Bad("Unexpected response packet received from peer"),
                                );
                                return;
                            }
                        }
                    } else {
                        net_sync.report_peer(
                            peer,
                            Severity::Bad("Unexpected packet received from peer"),
                        );
                        return;
                    }
                };
                if request.id != response.id {
                    trace!(target: "sync", "Ignoring mismatched response packet from {} (expected {} got {})", peer, request.id, response.id);
                    return;
                }
                self.on_block_response(net_sync, peer, response)
            }
        }
    }

<<<<<<< HEAD
    pub fn send_message<T: Transaction, B: Block>(
=======
    pub fn send_message(
>>>>>>> 0aef6667
        &self,
        net_sync: &mut NetSyncIo,
        node_index: NodeIndex,
        message: &Message<T, B>,
    ) {
        match Encode::encode(message) {
            Some(data) => {
                net_sync.send(node_index, data);
            }
            _ => {
                // this should never happen
                error!("FATAL: cannot encode message: {:?}", message);
                return;
            }
        };
    }

    pub fn maintain_peers(&self, net_sync: &mut NetSyncIo) {
        let cur_time = time::Instant::now();
        let mut aborting = Vec::new();
        let peer_info = self.peer_info.read();
        let handshaking_peers = self.handshaking_peers.read();
        for (peer, time_stamp) in peer_info
            .iter()
            .filter_map(|(id, info)| info.request_timestamp.as_ref().map(|x| (id, x)))
            .chain(handshaking_peers.iter())
        {
            if (cur_time - *time_stamp).as_secs() > REQUEST_WAIT {
                trace!(target: "sync", "Timeout {}", *peer);
                aborting.push(*peer);
            }
        }
        for peer in aborting {
            net_sync.report_peer(peer, Severity::Timeout);
        }
    }
}

#[cfg(test)]
mod tests {
    use super::*;
    use primitives::types;
<<<<<<< HEAD
    use test_utils::MockProtocolHandler;
    use MockBlock;

    impl<H: ProtocolHandler> Protocol<H> {
        fn _on_message<T: Transaction, B: Block>(&self, data: &[u8]) -> Message<T, B> {
=======
    use test_utils::*;

    impl<T: Transaction, B: Block> Protocol<T, B> {
        fn _on_message(&self, data: &[u8]) -> Message<T, B> {
>>>>>>> 0aef6667
            match Decode::decode(data) {
                Some(m) => m,
                _ => panic!("cannot decode message: {:?}", data),
            }
        }
    }

    #[test]
    fn test_serialization() {
        let tx = types::SignedTransaction::new(0, types::TransactionBody::new(0, 0, 0, 0));
        let message: Message<_, MockBlock> = Message::new(MessageBody::Transaction(tx));
        let config = ProtocolConfig::default();
<<<<<<< HEAD
        let protocol = Protocol::new(config, MockProtocolHandler::default());
=======
        let callback = |_| Ok(());
        let mock_client = Arc::new(MockClient {});
        let protocol = Protocol::new(config, mock_client, callback);
>>>>>>> 0aef6667
        let decoded = protocol._on_message(&Encode::encode(&message).unwrap());
        assert_eq!(message, decoded);
    }

    #[test]
    fn test_on_transaction_message() {
        let config = ProtocolConfig::default();
        let protocol = Protocol::new(config, MockProtocolHandler::default());

        let tx = types::SignedTransaction::new(0, types::TransactionBody::new(0, 0, 0, 0));
        let message: MessageBody<_, MockBlock> = MessageBody::Transaction(tx);
        protocol.on_transaction_message(&message);
    }
}<|MERGE_RESOLUTION|>--- conflicted
+++ resolved
@@ -61,11 +61,7 @@
 impl<T> Transaction for T where T: Send + Sync + Serialize + DeserializeOwned + Debug + 'static {}
 
 #[allow(dead_code)]
-<<<<<<< HEAD
-pub struct Protocol<H: ProtocolHandler> {
-=======
-pub struct Protocol<T, B> {
->>>>>>> 0aef6667
+pub struct Protocol<B: Block, H: ProtocolHandler> {
     // TODO: add more fields when we need them
     pub config: ProtocolConfig,
     // peers that are in the handshaking process
@@ -78,43 +74,22 @@
     handler: Option<Box<H>>,
 }
 
-<<<<<<< HEAD
 pub trait ProtocolHandler: Send + Sync + 'static {
     fn handle_transaction<T: Transaction>(&self, transaction: &T) -> GenericResult;
 }
 
-impl<H: ProtocolHandler> Protocol<H> {
-    pub fn new(config: ProtocolConfig, handler: H) -> Protocol<H> {
-=======
-impl<T: Transaction, B: Block> Protocol<T, B> {
-    pub fn new(
-        config: ProtocolConfig,
-        client: Arc<Client<B>>,
-        tx_callback: fn(T) -> GenericResult,
-    ) -> Protocol<T, B> {
->>>>>>> 0aef6667
+impl<B: Block, H: ProtocolHandler> Protocol<B, H> {
+    pub fn new(config: ProtocolConfig, handler: H, client: Arc<Client<B>>) -> Protocol<B, H> {
         Protocol {
             config,
             handshaking_peers: RwLock::new(HashMap::new()),
             peer_info: RwLock::new(HashMap::new()),
-<<<<<<< HEAD
             handler: Some(Box::new(handler)),
-        }
-    }
-
-    pub fn on_peer_connected<T: Transaction, B: Block>(
-        &self,
-        net_sync: &mut NetSyncIo,
-        peer: NodeIndex,
-    ) {
-=======
             client,
-            tx_callback,
-        }
-    }
-
-    pub fn on_peer_connected(&self, net_sync: &mut NetSyncIo, peer: NodeIndex) {
->>>>>>> 0aef6667
+        }
+    }
+
+    pub fn on_peer_connected<T: Transaction>(&self, net_sync: &mut NetSyncIo, peer: NodeIndex) {
         self.handshaking_peers
             .write()
             .insert(peer, time::Instant::now());
@@ -145,7 +120,7 @@
             .unwrap();
     }
 
-    fn on_status_message(
+    fn on_status_message<T: Transaction>(
         &self,
         net_sync: &mut NetSyncIo,
         peer: NodeIndex,
@@ -185,7 +160,7 @@
                 max: None,
             };
             next_request_id += 1;
-            let message = Message::new(MessageBody::BlockRequest(request));
+            let message: Message<T, _> = Message::new(MessageBody::BlockRequest(request));
             self.send_message(net_sync, peer, &message);
         }
 
@@ -201,7 +176,7 @@
         self.handshaking_peers.write().remove(&peer);
     }
 
-    fn on_block_request(
+    fn on_block_request<T: Transaction>(
         &self,
         net_sync: &mut NetSyncIo,
         peer: NodeIndex,
@@ -235,7 +210,7 @@
             id: request.id,
             blocks,
         };
-        let message = Message::new(MessageBody::BlockResponse(response));
+        let message: Message<T, _> = Message::new(MessageBody::BlockResponse(response));
         self.send_message(net_sync, peer, &message);
     }
 
@@ -249,16 +224,12 @@
         self.client.import_blocks(response.blocks);
     }
 
-<<<<<<< HEAD
-    pub fn on_message<T: Transaction, B: Block>(
+    pub fn on_message<T: Transaction>(
         &self,
         net_sync: &mut NetSyncIo,
         peer: NodeIndex,
         data: &[u8],
     ) {
-=======
-    pub fn on_message(&self, net_sync: &mut NetSyncIo, peer: NodeIndex, data: &[u8]) {
->>>>>>> 0aef6667
         let message: Message<T, B> = match Decode::decode(data) {
             Some(m) => m,
             _ => {
@@ -269,8 +240,10 @@
         };
         match message.body {
             MessageBody::Transaction(tx) => self.on_transaction_message(&tx),
-            MessageBody::Status(status) => self.on_status_message(net_sync, peer, &status),
-            MessageBody::BlockRequest(request) => self.on_block_request(net_sync, peer, request),
+            MessageBody::Status(status) => self.on_status_message::<T>(net_sync, peer, &status),
+            MessageBody::BlockRequest(request) => {
+                self.on_block_request::<T>(net_sync, peer, request)
+            }
             MessageBody::BlockResponse(response) => {
                 let request = {
                     let mut peers = self.peer_info.write();
@@ -303,11 +276,7 @@
         }
     }
 
-<<<<<<< HEAD
-    pub fn send_message<T: Transaction, B: Block>(
-=======
-    pub fn send_message(
->>>>>>> 0aef6667
+    pub fn send_message<T: Transaction>(
         &self,
         net_sync: &mut NetSyncIo,
         node_index: NodeIndex,
@@ -350,18 +319,11 @@
 mod tests {
     use super::*;
     use primitives::types;
-<<<<<<< HEAD
-    use test_utils::MockProtocolHandler;
-    use MockBlock;
-
-    impl<H: ProtocolHandler> Protocol<H> {
-        fn _on_message<T: Transaction, B: Block>(&self, data: &[u8]) -> Message<T, B> {
-=======
-    use test_utils::*;
-
-    impl<T: Transaction, B: Block> Protocol<T, B> {
-        fn _on_message(&self, data: &[u8]) -> Message<T, B> {
->>>>>>> 0aef6667
+    use test_utils::MockClient;
+    use test_utils::{MockBlock, MockProtocolHandler};
+
+    impl<B: Block, H: ProtocolHandler> Protocol<B, H> {
+        fn _on_message<T: Transaction>(&self, data: &[u8]) -> Message<T, B> {
             match Decode::decode(data) {
                 Some(m) => m,
                 _ => panic!("cannot decode message: {:?}", data),
@@ -374,13 +336,8 @@
         let tx = types::SignedTransaction::new(0, types::TransactionBody::new(0, 0, 0, 0));
         let message: Message<_, MockBlock> = Message::new(MessageBody::Transaction(tx));
         let config = ProtocolConfig::default();
-<<<<<<< HEAD
-        let protocol = Protocol::new(config, MockProtocolHandler::default());
-=======
-        let callback = |_| Ok(());
         let mock_client = Arc::new(MockClient {});
-        let protocol = Protocol::new(config, mock_client, callback);
->>>>>>> 0aef6667
+        let protocol = Protocol::new(config, MockProtocolHandler::default(), mock_client);
         let decoded = protocol._on_message(&Encode::encode(&message).unwrap());
         assert_eq!(message, decoded);
     }
@@ -388,7 +345,8 @@
     #[test]
     fn test_on_transaction_message() {
         let config = ProtocolConfig::default();
-        let protocol = Protocol::new(config, MockProtocolHandler::default());
+        let mock_client = Arc::new(MockClient {});
+        let protocol = Protocol::new(config, MockProtocolHandler::default(), mock_client);
 
         let tx = types::SignedTransaction::new(0, types::TransactionBody::new(0, 0, 0, 0));
         let message: MessageBody<_, MockBlock> = MessageBody::Transaction(tx);
