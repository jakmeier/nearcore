--- conflicted
+++ resolved
@@ -575,7 +575,6 @@
     if shard_layout.version() != shard_uid.version {
         return Ok(());
     }
-<<<<<<< HEAD
 
     // 5. There should be ShardChunk with ShardId `shard_id`
     let shard_id = shard_uid.shard_id();
@@ -593,25 +592,6 @@
             chunk_hash
         );
 
-=======
-
-    // 5. There should be ShardChunk with ShardId `shard_id`
-    let shard_id = shard_uid.shard_id();
-    let chunks = block.chunks();
-    if let Some(chunk_header) = chunks.get(shard_id as usize) {
-        // if the chunk is not a new chunk, skip the check
-        if chunk_header.height_included() != block.header().height() {
-            return Ok(());
-        }
-        let chunk_hash = chunk_header.chunk_hash();
-        // 6. ShardChunk with `chunk_hash` should be available
-        unwrap_or_err_db!(
-            sv.store.get_ser::<ShardChunk>(ColChunks, chunk_hash.as_ref()),
-            "Can't get Chunk from storage with ChunkHash {:?}",
-            chunk_hash
-        );
-
->>>>>>> 23c5b075
         // 7. Prev State Roots should be equal
         if chunk_header.height_included() == block.header().height() {
             check_discrepancy!(
