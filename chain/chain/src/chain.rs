use std::collections::{HashMap, HashSet};
use std::sync::Arc;
use std::time::{Duration as TimeDuration, Instant};

use borsh::BorshSerialize;
use chrono::Duration;
use itertools::Itertools;
use near_primitives::time::{Clock, Utc};
use rand::rngs::StdRng;
use rand::seq::SliceRandom;
use rand::SeedableRng;
use tracing::{debug, error, info, warn};

use near_chain_primitives::error::{Error, ErrorKind, LogTransientStorageError};
use near_primitives::block::{genesis_chunks, Tip};
use near_primitives::challenge::{
    BlockDoubleSign, Challenge, ChallengeBody, ChallengesResult, ChunkProofs, ChunkState,
    MaybeEncodedShardChunk, SlashedValidator,
};
use near_primitives::checked_feature;
use near_primitives::hash::{hash, CryptoHash};
use near_primitives::merkle::{
    combine_hash, merklize, verify_path, Direction, MerklePath, MerklePathItem,
};
use near_primitives::receipt::Receipt;
use near_primitives::sharding::{
    ChunkHash, ChunkHashHeight, ReceiptList, ReceiptProof, ShardChunk, ShardChunkHeader, ShardInfo,
    ShardProof, StateSyncInfo,
};
use near_primitives::syncing::{
    get_num_state_parts, ReceiptProofResponse, RootProof, ShardStateSyncResponseHeader,
    ShardStateSyncResponseHeaderV1, ShardStateSyncResponseHeaderV2, StateHeaderKey, StatePartKey,
};
use near_primitives::transaction::ExecutionOutcomeWithIdAndProof;
use near_primitives::types::chunk_extra::ChunkExtra;
use near_primitives::types::{
    AccountId, Balance, BlockExtra, BlockHeight, BlockHeightDelta, EpochId, Gas, MerkleHash,
    NumBlocks, NumShards, ShardId, StateChangesForSplitStates, StateRoot,
};
use near_primitives::unwrap_or_return;
use near_primitives::utils::MaybeValidated;
use near_primitives::views::{
    ExecutionOutcomeWithIdView, ExecutionStatusView, FinalExecutionOutcomeView,
    FinalExecutionOutcomeWithReceiptView, FinalExecutionStatus, LightClientBlockView,
    SignedTransactionView,
};
use near_store::{ColState, ColStateHeaders, ColStateParts, ShardTries, StoreUpdate};

use near_primitives::state_record::StateRecord;

use crate::lightclient::get_epoch_block_producers_view;
use crate::migrations::check_if_block_is_first_with_chunk_of_version;
use crate::missing_chunks::{BlockLike, MissingChunksPool};
use crate::store::{ChainStore, ChainStoreAccess, ChainStoreUpdate, GCMode, SavedStoreUpdate};
use crate::types::{
    AcceptedBlock, ApplySplitStateResult, ApplySplitStateResultOrStateChanges,
    ApplyTransactionResult, Block, BlockEconomicsConfig, BlockHeader, BlockHeaderInfo, BlockStatus,
    ChainGenesis, Provenance, RuntimeAdapter,
};
use crate::validate::{
    validate_challenge, validate_chunk_proofs, validate_chunk_with_chunk_extra,
    validate_transactions_order,
};
use crate::{byzantine_assert, create_light_client_block_view, Doomslug};
use crate::{metrics, DoomslugThresholdMode};
use actix::Message;
#[cfg(feature = "delay_detector")]
use delay_detector::DelayDetector;
use near_primitives::shard_layout::{account_id_to_shard_uid, ShardLayout, ShardUId};
use rayon::iter::{IntoParallelIterator, ParallelIterator};

/// Maximum number of orphans chain can store.
pub const MAX_ORPHAN_SIZE: usize = 1024;

/// Maximum age of orhpan to store in the chain.
const MAX_ORPHAN_AGE_SECS: u64 = 300;

/// Refuse blocks more than this many block intervals in the future (as in bitcoin).
const ACCEPTABLE_TIME_DIFFERENCE: i64 = 12 * 10;

/// Over this block height delta in advance if we are not chunk producer - route tx to upcoming validators.
pub const TX_ROUTING_HEIGHT_HORIZON: BlockHeightDelta = 4;

/// Private constant for 1 NEAR (copy from near/config.rs) used for reporting.
const NEAR_BASE: Balance = 1_000_000_000_000_000_000_000_000;

/// Number of epochs for which we keep store data
pub const NUM_EPOCHS_TO_KEEP_STORE_DATA: u64 = 5;

/// Maximum number of height to go through at each step when cleaning forks during garbage collection.
const GC_FORK_CLEAN_STEP: u64 = 1000;

/// apply_chunks may be called in two code paths, through process_block or through catchup_blocks
/// When it is called through process_block, it is possible that the shard state for the next epoch
/// has not been caught up yet, thus the two modes IsCaughtUp and NotCaughtUp.
/// CatchingUp is for when apply_chunks is called through catchup_blocks, this is to catch up the
/// shard states for the next epoch
#[derive(Eq, PartialEq)]
enum ApplyChunksMode {
    IsCaughtUp,
    CatchingUp,
    NotCaughtUp,
}

pub struct Orphan {
    block: MaybeValidated<Block>,
    provenance: Provenance,
    added: Instant,
}

impl BlockLike for Orphan {
    fn hash(&self) -> CryptoHash {
        *self.block.hash()
    }

    fn height(&self) -> u64 {
        self.block.header().height()
    }
}

/// Contains information for missing chunks in a block
pub struct BlockMissingChunks {
    /// previous block hash
    pub prev_hash: CryptoHash,
    pub missing_chunks: Vec<ShardChunkHeader>,
}

pub struct OrphanBlockPool {
    orphans: HashMap<CryptoHash, Orphan>,
    height_idx: HashMap<BlockHeight, Vec<CryptoHash>>,
    prev_hash_idx: HashMap<CryptoHash, Vec<CryptoHash>>,
    evicted: usize,
}

impl OrphanBlockPool {
    pub fn new() -> OrphanBlockPool {
        OrphanBlockPool {
            orphans: HashMap::default(),
            height_idx: HashMap::default(),
            prev_hash_idx: HashMap::default(),
            evicted: 0,
        }
    }

    fn len(&self) -> usize {
        self.orphans.len()
    }

    fn len_evicted(&self) -> usize {
        self.evicted
    }

    fn add(&mut self, orphan: Orphan) {
        let height_hashes =
            self.height_idx.entry(orphan.block.header().height()).or_insert_with(|| vec![]);
        height_hashes.push(*orphan.block.hash());
        let prev_hash_entries =
            self.prev_hash_idx.entry(*orphan.block.header().prev_hash()).or_insert_with(|| vec![]);
        prev_hash_entries.push(*orphan.block.hash());
        self.orphans.insert(*orphan.block.hash(), orphan);

        if self.orphans.len() > MAX_ORPHAN_SIZE {
            let old_len = self.orphans.len();

            self.orphans.retain(|_, ref mut x| {
                x.added.elapsed() < TimeDuration::from_secs(MAX_ORPHAN_AGE_SECS)
            });
            let mut heights = self.height_idx.keys().cloned().collect::<Vec<u64>>();
            heights.sort_unstable();
            let mut removed_hashes: HashSet<CryptoHash> = HashSet::default();
            for h in heights.iter().rev() {
                if let Some(hash) = self.height_idx.remove(h) {
                    for h in hash {
                        let _ = self.orphans.remove(&h);
                        removed_hashes.insert(h);
                    }
                }
                if self.orphans.len() < MAX_ORPHAN_SIZE {
                    break;
                }
            }
            self.height_idx.retain(|_, ref mut xs| xs.iter().any(|x| !removed_hashes.contains(&x)));
            self.prev_hash_idx
                .retain(|_, ref mut xs| xs.iter().any(|x| !removed_hashes.contains(&x)));

            self.evicted += old_len - self.orphans.len();
        }
    }

    pub fn contains(&self, hash: &CryptoHash) -> bool {
        self.orphans.contains_key(hash)
    }

    pub fn remove_by_prev_hash(&mut self, prev_hash: CryptoHash) -> Option<Vec<Orphan>> {
        let mut removed_hashes: HashSet<CryptoHash> = HashSet::default();
        let ret = self.prev_hash_idx.remove(&prev_hash).map(|hs| {
            hs.iter()
                .filter_map(|h| {
                    removed_hashes.insert(h.clone());
                    self.orphans.remove(h)
                })
                .collect()
        });

        self.height_idx.retain(|_, ref mut xs| xs.iter().any(|x| !removed_hashes.contains(&x)));

        ret
    }
}

/// Facade to the blockchain block processing and storage.
/// Provides current view on the state according to the chain state.
pub struct Chain {
    store: ChainStore,
    pub runtime_adapter: Arc<dyn RuntimeAdapter>,
    orphans: OrphanBlockPool,
    pub blocks_with_missing_chunks: MissingChunksPool<Orphan>,
    genesis: Block,
    pub transaction_validity_period: NumBlocks,
    pub epoch_length: BlockHeightDelta,
    /// Block economics, relevant to changes when new block must be produced.
    pub block_economics_config: BlockEconomicsConfig,
    pub doomslug_threshold_mode: DoomslugThresholdMode,
    pending_states_to_patch: Option<Vec<StateRecord>>,
}

impl Chain {
    pub fn new_for_view_client(
        runtime_adapter: Arc<dyn RuntimeAdapter>,
        chain_genesis: &ChainGenesis,
        doomslug_threshold_mode: DoomslugThresholdMode,
    ) -> Result<Chain, Error> {
        let (store, state_roots) = runtime_adapter.genesis_state();
        let store = ChainStore::new(store, chain_genesis.height);
        let genesis_chunks = genesis_chunks(
            state_roots.clone(),
            runtime_adapter.num_shards(&EpochId::default())?,
            chain_genesis.gas_limit,
            chain_genesis.height,
            chain_genesis.protocol_version,
        );
        let genesis = Block::genesis(
            chain_genesis.protocol_version,
            genesis_chunks.into_iter().map(|chunk| chunk.take_header()).collect(),
            chain_genesis.time,
            chain_genesis.height,
            chain_genesis.min_gas_price,
            chain_genesis.total_supply,
            Chain::compute_bp_hash(
                &*runtime_adapter,
                EpochId::default(),
                EpochId::default(),
                &CryptoHash::default(),
            )?,
        );
        Ok(Chain {
            store,
            runtime_adapter,
            orphans: OrphanBlockPool::new(),
            blocks_with_missing_chunks: MissingChunksPool::new(),
            genesis: genesis.clone(),
            transaction_validity_period: chain_genesis.transaction_validity_period,
            epoch_length: chain_genesis.epoch_length,
            block_economics_config: BlockEconomicsConfig::from(chain_genesis),
            doomslug_threshold_mode,
            pending_states_to_patch: None,
        })
    }

    pub fn new(
        runtime_adapter: Arc<dyn RuntimeAdapter>,
        chain_genesis: &ChainGenesis,
        doomslug_threshold_mode: DoomslugThresholdMode,
    ) -> Result<Chain, Error> {
        // Get runtime initial state and create genesis block out of it.
        let (store, state_roots) = runtime_adapter.genesis_state();
        let mut store = ChainStore::new(store, chain_genesis.height);
        let genesis_chunks = genesis_chunks(
            state_roots.clone(),
            runtime_adapter.num_shards(&EpochId::default())?,
            chain_genesis.gas_limit,
            chain_genesis.height,
            chain_genesis.protocol_version,
        );
        let genesis = Block::genesis(
            chain_genesis.protocol_version,
            genesis_chunks.iter().map(|chunk| chunk.cloned_header()).collect(),
            chain_genesis.time,
            chain_genesis.height,
            chain_genesis.min_gas_price,
            chain_genesis.total_supply,
            Chain::compute_bp_hash(
                &*runtime_adapter,
                EpochId::default(),
                EpochId::default(),
                &CryptoHash::default(),
            )?,
        );

        // Check if we have a head in the store, otherwise pick genesis block.
        let mut store_update = store.store_update();
        let head_res = store_update.head();
        let head: Tip;
        match head_res {
            Ok(h) => {
                head = h;

                // Check that genesis in the store is the same as genesis given in the config.
                let genesis_hash = store_update.get_block_hash_by_height(chain_genesis.height)?;
                if &genesis_hash != genesis.hash() {
                    return Err(ErrorKind::Other(format!(
                        "Genesis mismatch between storage and config: {:?} vs {:?}",
                        genesis_hash,
                        genesis.hash()
                    ))
                    .into());
                }

                // Check we have the header corresponding to the header_head.
                let header_head = store_update.header_head()?;
                if store_update.get_block_header(&header_head.last_block_hash).is_err() {
                    // Reset header head and "sync" head to be consistent with current block head.
                    store_update.save_header_head_if_not_challenged(&head)?;
                }
                // TODO: perform validation that latest state in runtime matches the stored chain.
            }
            Err(err) => match err.kind() {
                ErrorKind::DBNotFoundErr(_) => {
                    for chunk in genesis_chunks {
                        store_update.save_chunk(chunk.clone());
                    }
                    store_update.merge(runtime_adapter.add_validator_proposals(
                        BlockHeaderInfo::new(
                            &genesis.header(),
                            // genesis height is considered final
                            chain_genesis.height,
                        ),
                    )?);
                    store_update.save_block_header(genesis.header().clone())?;
                    store_update.save_block(genesis.clone());
                    store_update.save_block_extra(
                        &genesis.hash(),
                        BlockExtra { challenges_result: vec![] },
                    );

                    for (chunk_header, state_root) in
                        genesis.chunks().iter().zip(state_roots.iter())
                    {
                        store_update.save_chunk_extra(
                            &genesis.hash(),
                            &runtime_adapter
                                .shard_id_to_uid(chunk_header.shard_id(), &EpochId::default())?,
                            ChunkExtra::new(
                                state_root,
                                CryptoHash::default(),
                                vec![],
                                0,
                                chain_genesis.gas_limit,
                                0,
                            ),
                        );
                    }

                    head = Tip::from_header(genesis.header());
                    store_update.save_head(&head)?;
                    store_update.save_final_head(&head)?;

                    info!(target: "chain", "Init: saved genesis: {:?} / {:?}", genesis.hash(), state_roots);
                }
                e => return Err(e.into()),
            },
        }
        store_update.commit()?;

        info!(target: "chain", "Init: head @ {} [{}]", head.height, head.last_block_hash);

        Ok(Chain {
            store,
            runtime_adapter,
            orphans: OrphanBlockPool::new(),
            blocks_with_missing_chunks: MissingChunksPool::new(),
            genesis: genesis.clone(),
            transaction_validity_period: chain_genesis.transaction_validity_period,
            epoch_length: chain_genesis.epoch_length,
            block_economics_config: BlockEconomicsConfig::from(chain_genesis),
            doomslug_threshold_mode,
            pending_states_to_patch: None,
        })
    }

    #[cfg(feature = "test_features")]
    pub fn adv_disable_doomslug(&mut self) {
        self.doomslug_threshold_mode = DoomslugThresholdMode::NoApprovals
    }

    pub fn compute_collection_hash<T: BorshSerialize>(elems: Vec<T>) -> Result<CryptoHash, Error> {
        Ok(hash(&elems.try_to_vec()?))
    }

    pub fn compute_bp_hash(
        runtime_adapter: &dyn RuntimeAdapter,
        epoch_id: EpochId,
        prev_epoch_id: EpochId,
        last_known_hash: &CryptoHash,
    ) -> Result<CryptoHash, Error> {
        let bps = runtime_adapter.get_epoch_block_producers_ordered(&epoch_id, last_known_hash)?;
        let protocol_version = runtime_adapter.get_epoch_protocol_version(&prev_epoch_id)?;
        if checked_feature!("stable", BlockHeaderV3, protocol_version) {
            let validator_stakes = bps.into_iter().map(|(bp, _)| bp).collect();
            Chain::compute_collection_hash(validator_stakes)
        } else {
            let validator_stakes = bps.into_iter().map(|(bp, _)| bp.into_v1()).collect();
            Chain::compute_collection_hash(validator_stakes)
        }
    }

    /// Creates a light client block for the last final block from perspective of some other block
    ///
    /// # Arguments
    ///  * `header` - the last finalized block seen from `header` (not pushed back) will be used to
    ///               compute the light client block
    pub fn create_light_client_block(
        header: &BlockHeader,
        runtime_adapter: &dyn RuntimeAdapter,
        chain_store: &mut dyn ChainStoreAccess,
    ) -> Result<LightClientBlockView, Error> {
        let final_block_header = {
            let ret = chain_store.get_block_header(header.last_final_block())?.clone();
            let two_ahead = chain_store.get_header_by_height(ret.height() + 2)?;
            if two_ahead.epoch_id() != ret.epoch_id() {
                let one_ahead = chain_store.get_header_by_height(ret.height() + 1)?;
                if one_ahead.epoch_id() != ret.epoch_id() {
                    let new_final_hash = ret.last_final_block().clone();
                    chain_store.get_block_header(&new_final_hash)?.clone()
                } else {
                    let new_final_hash = one_ahead.last_final_block().clone();
                    chain_store.get_block_header(&new_final_hash)?.clone()
                }
            } else {
                ret
            }
        };

        let next_block_producers = get_epoch_block_producers_view(
            &final_block_header.next_epoch_id(),
            header.prev_hash(),
            runtime_adapter,
        )?;

        create_light_client_block_view(&final_block_header, chain_store, Some(next_block_producers))
    }

    pub fn save_block(&mut self, block: MaybeValidated<Block>) -> Result<(), Error> {
        if self.store.get_block(block.hash()).is_ok() {
            return Ok(());
        }
        if let Err(e) = self.validate_block(&block) {
            byzantine_assert!(false);
            return Err(e.into());
        }

        let mut chain_store_update = ChainStoreUpdate::new(&mut self.store);

        chain_store_update.save_block(block.into_inner());
        // We don't need to increase refcount for `prev_hash` at this point
        // because this is the block before State Sync.

        chain_store_update.commit()?;
        Ok(())
    }

    pub fn save_orphan(&mut self, block: MaybeValidated<Block>) -> Result<(), Error> {
        if self.orphans.contains(block.hash()) {
            return Ok(());
        }
        if let Err(e) = self.validate_block(&block) {
            byzantine_assert!(false);
            return Err(e.into());
        }
        self.orphans.add(Orphan {
            block: block,
            provenance: Provenance::NONE,
            added: Clock::instant(),
        });
        Ok(())
    }

    fn save_block_height_processed(&mut self, block_height: BlockHeight) -> Result<(), Error> {
        let mut chain_store_update = ChainStoreUpdate::new(&mut self.store);
        if !chain_store_update.is_height_processed(block_height)? {
            chain_store_update.save_block_height_processed(block_height);
        }
        chain_store_update.commit()?;
        Ok(())
    }

    // GC CONTRACT
    // ===
    //
    // Prerequisites, guaranteed by the System:
    // 1. Genesis block is available and should not be removed by GC.
    // 2. No block in storage except Genesis has height lower or equal to `genesis_height`.
    // 3. There is known lowest block height (Tail) came from Genesis or State Sync.
    //    a. Tail is always on the Canonical Chain.
    //    b. Only one Tail exists.
    //    c. Tail's height is higher than or equal to `genesis_height`,
    // 4. There is a known highest block height (Head).
    //    a. Head is always on the Canonical Chain.
    // 5. All blocks in the storage have heights in range [Tail; Head].
    //    a. All forks end up on height of Head or lower.
    // 6. If block A is ancestor of block B, height of A is strictly less then height of B.
    // 7. (Property 1). A block with the lowest height among all the blocks at which the fork has started,
    //    i.e. all the blocks with the outgoing degree 2 or more,
    //    has the least height among all blocks on the fork.
    // 8. (Property 2). The oldest block where the fork happened is never affected
    //    by Canonical Chain Switching and always stays on Canonical Chain.
    //
    // Overall:
    // 1. GC procedure is handled by `clear_data()` function.
    // 2. `clear_data()` runs GC process for all blocks from the Tail to GC Stop Height provided by Epoch Manager.
    // 3. `clear_data()` executes separately:
    //    a. Forks Clearing runs for each height from Tail up to GC Stop Height.
    //    b. Canonical Chain Clearing from (Tail + 1) up to GC Stop Height.
    // 4. Before actual clearing is started, Block Reference Map should be built.
    // 5. `clear_data()` executes every time when block at new height is added.
    // 6. In case of State Sync, State Sync Clearing happens.
    //
    // Forks Clearing:
    // 1. Any fork which ends up on height `height` INCLUSIVELY and earlier will be completely deleted
    //    from the Store with all its ancestors up to the ancestor block where fork is happened
    //    EXCLUDING the ancestor block where fork is happened.
    // 2. The oldest ancestor block always remains on the Canonical Chain by property 2.
    // 3. All forks which end up on height `height + 1` and further are protected from deletion and
    //    no their ancestor will be deleted (even with lowest heights).
    // 4. `clear_forks_data()` handles forks clearing for fixed height `height`.
    //
    // Canonical Chain Clearing:
    // 1. Blocks on the Canonical Chain with the only descendant (if no forks started from them)
    //    are unlocked for Canonical Chain Clearing.
    // 2. If Forks Clearing ended up on the Canonical Chain, the block may be unlocked
    //    for the Canonical Chain Clearing. There is no other reason to unlock the block exists.
    // 3. All the unlocked blocks will be completely deleted
    //    from the Tail up to GC Stop Height EXCLUSIVELY.
    // 4. (Property 3, GC invariant). Tail can be shifted safely to the height of the
    //    earliest existing block. There is always only one Tail (based on property 1)
    //    and it's always on the Canonical Chain (based on property 2).
    //
    // Example:
    //
    // height: 101   102   103   104
    // --------[A]---[B]---[C]---[D]
    //          \     \
    //           \     \---[E]
    //            \
    //             \-[F]---[G]
    //
    // 1. Let's define clearing height = 102. It this case fork A-F-G is protected from deletion
    //    because of G which is on height 103. Nothing will be deleted.
    // 2. Let's define clearing height = 103. It this case Fork Clearing will be executed for A
    //    to delete blocks G and F, then Fork Clearing will be executed for B to delete block E.
    //    Then Canonical Chain Clearing will delete blocks A and B as unlocked.
    //    Block C is the only block of height 103 remains on the Canonical Chain (invariant).
    //
    // State Sync Clearing:
    // 1. Executing State Sync means that no data in the storage is useful for block processing
    //    and should be removed completely.
    // 2. The Tail should be set to the block preceding Sync Block.
    // 3. All the data preceding new Tail is deleted in State Sync Clearing
    //    and the Trie is updated with having only Genesis data.
    // 4. State Sync Clearing happens in `reset_data_pre_state_sync()`.
    //
    pub fn clear_data(
        &mut self,
        tries: ShardTries,
        gc_blocks_limit: NumBlocks,
    ) -> Result<(), Error> {
        #[cfg(feature = "delay_detector")]
        let _d = DelayDetector::new("GC".into());

        let head = self.store.head()?;
        let tail = self.store.tail()?;
        let gc_stop_height = self.runtime_adapter.get_gc_stop_height(&head.last_block_hash);

        if gc_stop_height > head.height {
            return Err(ErrorKind::GCError(
                "gc_stop_height cannot be larger than head.height".into(),
            )
            .into());
        }
        let prev_epoch_id = self.get_block_header(&head.prev_block_hash)?.epoch_id();
        let epoch_change = prev_epoch_id != &head.epoch_id;
        let mut fork_tail = self.store.fork_tail()?;
        if epoch_change && fork_tail < gc_stop_height {
            // if head doesn't change on the epoch boundary, we may update fork tail several times
            // but that is fine since it doesn't affect correctness and also we limit the number of
            // heights that fork cleaning goes through so it doesn't slow down client either.
            let mut chain_store_update = self.store.store_update();
            chain_store_update.update_fork_tail(gc_stop_height);
            chain_store_update.commit()?;
            fork_tail = gc_stop_height;
        }
        let mut gc_blocks_remaining = gc_blocks_limit;

        // Forks Cleaning
        let stop_height = std::cmp::max(tail, fork_tail.saturating_sub(GC_FORK_CLEAN_STEP));
        for height in (stop_height..fork_tail).rev() {
            self.clear_forks_data(tries.clone(), height, &mut gc_blocks_remaining)?;
            if gc_blocks_remaining == 0 {
                return Ok(());
            }
            let mut chain_store_update = self.store.store_update();
            chain_store_update.update_fork_tail(height);
            chain_store_update.commit()?;
        }

        // Canonical Chain Clearing
        for height in tail + 1..gc_stop_height {
            if gc_blocks_remaining == 0 {
                return Ok(());
            }
            let mut chain_store_update = self.store.store_update();
            if let Ok(blocks_current_height) =
                chain_store_update.get_chain_store().get_all_block_hashes_by_height(height)
            {
                let blocks_current_height =
                    blocks_current_height.values().flatten().cloned().collect::<Vec<_>>();
                if let Some(block_hash) = blocks_current_height.first() {
                    let prev_hash = *chain_store_update.get_block_header(block_hash)?.prev_hash();
                    let prev_block_refcount = *chain_store_update.get_block_refcount(&prev_hash)?;
                    if prev_block_refcount > 1 {
                        // Block of `prev_hash` starts a Fork, stopping
                        break;
                    } else if prev_block_refcount == 1 {
                        debug_assert_eq!(blocks_current_height.len(), 1);
                        chain_store_update.clear_block_data(
                            &*self.runtime_adapter,
                            *block_hash,
                            GCMode::Canonical(tries.clone()),
                        )?;
                        gc_blocks_remaining -= 1;
                    } else {
                        return Err(ErrorKind::GCError(
                            "block on canonical chain shouldn't have refcount 0".into(),
                        )
                        .into());
                    }
                }
            }
            chain_store_update.update_tail(height);
            chain_store_update.commit()?;
        }
        Ok(())
    }

    pub fn clear_forks_data(
        &mut self,
        tries: ShardTries,
        height: BlockHeight,
        gc_blocks_remaining: &mut NumBlocks,
    ) -> Result<(), Error> {
        if let Ok(blocks_current_height) = self.store.get_all_block_hashes_by_height(height) {
            let blocks_current_height =
                blocks_current_height.values().flatten().cloned().collect::<Vec<_>>();
            for block_hash in blocks_current_height.iter() {
                let mut current_hash = *block_hash;
                loop {
                    if *gc_blocks_remaining == 0 {
                        return Ok(());
                    }
                    // Block `block_hash` is not on the Canonical Chain
                    // because shorter chain cannot be Canonical one
                    // and it may be safely deleted
                    // and all its ancestors while there are no other sibling blocks rely on it.
                    let mut chain_store_update = self.store.store_update();
                    if *chain_store_update.get_block_refcount(&current_hash)? == 0 {
                        let prev_hash =
                            *chain_store_update.get_block_header(&current_hash)?.prev_hash();

                        // It's safe to call `clear_block_data` for prev data because it clears fork only here
                        chain_store_update.clear_block_data(
                            &*self.runtime_adapter,
                            current_hash,
                            GCMode::Fork(tries.clone()),
                        )?;
                        chain_store_update.commit()?;
                        *gc_blocks_remaining -= 1;

                        current_hash = prev_hash;
                    } else {
                        // Block of `current_hash` is an ancestor for some other blocks, stopping
                        break;
                    }
                }
            }
        }

        Ok(())
    }

    /// Do basic validation of a block upon receiving it. Check that block is
    /// well-formed (various roots match).
    pub fn validate_block(&mut self, block: &MaybeValidated<Block>) -> Result<(), Error> {
        block
            .validate_with(|block| {
                Chain::validate_block_impl(
                    self.runtime_adapter.as_ref(),
                    &self.genesis_block(),
                    block,
                )
                .map(|_| true)
            })
            .map(|_| ())
    }

    fn validate_block_impl(
        runtime_adapter: &dyn RuntimeAdapter,
        genesis_block: &Block,
        block: &Block,
    ) -> Result<(), Error> {
        for (shard_id, chunk_header) in block.chunks().iter().enumerate() {
            if chunk_header.height_created() == genesis_block.header().height() {
                // Special case: genesis chunks can be in non-genesis blocks and don't have a signature
                // We must verify that content matches and signature is empty.
                // TODO: this code will not work when genesis block has different number of chunks as the current block
                // https://github.com/near/nearcore/issues/4908
                let genesis_chunk = &genesis_block.chunks()[shard_id];
                if genesis_chunk.chunk_hash() != chunk_header.chunk_hash()
                    || genesis_chunk.signature() != chunk_header.signature()
                {
                    return Err(ErrorKind::InvalidChunk.into());
                }
            } else if chunk_header.height_created() == block.header().height() {
                if !runtime_adapter.verify_chunk_header_signature(
                    &chunk_header.clone(),
                    block.header().epoch_id(),
                    block.header().prev_hash(),
                )? {
                    byzantine_assert!(false);
                    return Err(ErrorKind::InvalidChunk.into());
                }
            }
        }
        block.check_validity().map_err(|e| e.into())
    }

    /// Process a block header received during "header first" propagation.
    pub fn process_block_header<F>(
        &mut self,
        header: &BlockHeader,
        on_challenge: F,
    ) -> Result<(), Error>
    where
        F: FnMut(ChallengeBody) -> (),
    {
        // We create new chain update, but it's not going to be committed so it's read only.
        let mut chain_update = self.chain_update();
        chain_update.process_block_header(header, on_challenge)?;
        Ok(())
    }

    pub fn mark_block_as_challenged(
        &mut self,
        block_hash: &CryptoHash,
        challenger_hash: &CryptoHash,
    ) -> Result<(), Error> {
        let mut chain_update = self.chain_update();
        chain_update.mark_block_as_challenged(block_hash, Some(challenger_hash))?;
        chain_update.commit()?;
        Ok(())
    }

    /// Process a received or produced block, and unroll any orphans that may depend on it.
    /// Changes current state, and calls `block_accepted` callback in case block was successfully applied.
    pub fn process_block<F, F2, F3>(
        &mut self,
        me: &Option<AccountId>,
        block: MaybeValidated<Block>,
        provenance: Provenance,
        block_accepted: F,
        block_misses_chunks: F2,
        on_challenge: F3,
    ) -> Result<Option<Tip>, Error>
    where
        F: Copy + FnMut(AcceptedBlock) -> (),
        F2: Copy + FnMut(BlockMissingChunks) -> (),
        F3: Copy + FnMut(ChallengeBody) -> (),
    {
        let block_hash = *block.hash();
        let timer = metrics::BLOCK_PROCESSING_TIME.start_timer();
        let res = self.process_block_single(
            me,
            block,
            provenance,
            block_accepted,
            block_misses_chunks,
            on_challenge,
        );
        timer.observe_duration();
        if res.is_ok() {
            metrics::BLOCK_PROCESSED_SUCCESSFULLY_TOTAL.inc();

            if let Some(new_res) = self.check_orphans(
                me,
                block_hash,
                block_accepted,
                block_misses_chunks,
                on_challenge,
            ) {
                return Ok(Some(new_res));
            }
        }
        res
    }

    /// Process challenge to invalidate chain. This is done between blocks to unroll the chain as
    /// soon as possible and allow next block producer to skip invalid blocks.
    pub fn process_challenge(&mut self, challenge: &Challenge) {
        let head = unwrap_or_return!(self.head());
        let mut chain_update = self.chain_update();
        match chain_update.verify_challenges(
            &vec![challenge.clone()],
            &head.epoch_id,
            &head.last_block_hash,
            None,
        ) {
            Ok(_) => {}
            Err(err) => {
                debug!(target: "chain", "Invalid challenge: {}", err);
            }
        }
        unwrap_or_return!(chain_update.commit());
    }

    /// Processes headers and adds them to store for syncing.
    pub fn sync_block_headers<F>(
        &mut self,
        mut headers: Vec<BlockHeader>,
        on_challenge: F,
    ) -> Result<(), Error>
    where
        F: Copy + FnMut(ChallengeBody) -> (),
    {
        // Sort headers by heights if they are out of order.
        headers.sort_by(|left, right| left.height().cmp(&right.height()));

        if let Some(header) = headers.first() {
            debug!(target: "chain", "Sync block headers: {} headers from {} at {}", headers.len(), header.hash(), header.height());
        } else {
            return Ok(());
        };

        let all_known = if let Some(last_header) = headers.last() {
            self.store.get_block_header(&last_header.hash()).is_ok()
        } else {
            false
        };

        if !all_known {
            // Validate header and then add to the chain.
            for header in headers.iter() {
                let mut chain_update = self.chain_update();

                match chain_update.check_header_known(header) {
                    Ok(_) => {}
                    Err(e) => match e.kind() {
                        ErrorKind::Unfit(_) => continue,
                        _ => return Err(e),
                    },
                }

                chain_update.validate_header(header, &Provenance::SYNC, on_challenge)?;
                chain_update.chain_store_update.save_block_header(header.clone())?;

                // Add validator proposals for given header.
                let last_finalized_height =
                    chain_update.chain_store_update.get_block_height(&header.last_final_block())?;
                let epoch_manager_update = chain_update.runtime_adapter.add_validator_proposals(
                    BlockHeaderInfo::new(&header, last_finalized_height),
                )?;
                chain_update.chain_store_update.merge(epoch_manager_update);
                chain_update.commit()?;
            }
        }

        let mut chain_update = self.chain_update();

        if let Some(header) = headers.last() {
            // Update header_head if it's the new tip
            chain_update.update_header_head_if_not_challenged(header)?;
        }

        chain_update.commit()
    }

    /// Returns if given block header is on the current chain.
    pub fn is_on_current_chain(&mut self, header: &BlockHeader) -> Result<(), Error> {
        let chain_header = self.get_header_by_height(header.height())?;
        if chain_header.hash() == header.hash() {
            Ok(())
        } else {
            Err(ErrorKind::Other(format!("{} not on current chain", header.hash())).into())
        }
    }

    /// Finds first of the given hashes that is known on the main chain.
    pub fn find_common_header(&mut self, hashes: &[CryptoHash]) -> Option<BlockHeader> {
        for hash in hashes {
            if let Ok(header) = self.get_block_header(&hash).map(|h| h.clone()) {
                if let Ok(header_at_height) = self.get_header_by_height(header.height()) {
                    if header.hash() == header_at_height.hash() {
                        return Some(header);
                    }
                }
            }
        }
        None
    }

    fn determine_status(&self, head: Option<Tip>, prev_head: Tip) -> BlockStatus {
        let has_head = head.is_some();
        let mut is_next_block = false;

        let old_hash = if let Some(head) = head {
            if head.prev_block_hash == prev_head.last_block_hash {
                is_next_block = true;
                None
            } else {
                Some(prev_head.last_block_hash)
            }
        } else {
            None
        };

        match (has_head, is_next_block) {
            (true, true) => BlockStatus::Next,
            (true, false) => BlockStatus::Reorg(old_hash.unwrap()),
            (false, _) => BlockStatus::Fork,
        }
    }

    pub fn reset_data_pre_state_sync(&mut self, sync_hash: CryptoHash) -> Result<(), Error> {
        let head = self.head()?;
        // Get header we were syncing into.
        let header = self.get_block_header(&sync_hash)?;
        let prev_hash = *header.prev_hash();
        let sync_height = header.height();
        let gc_height = std::cmp::min(head.height + 1, sync_height);

        // GC all the data from current tail up to `gc_height`. In case tail points to a height where
        // there is no block, we need to make sure that the last block before tail is cleaned.
        let tail = self.store.tail()?;
        let mut tail_prev_block_cleaned = false;
        for height in tail..gc_height {
            if let Ok(blocks_current_height) = self.store.get_all_block_hashes_by_height(height) {
                let blocks_current_height =
                    blocks_current_height.values().flatten().cloned().collect::<Vec<_>>();
                for block_hash in blocks_current_height {
                    let runtime_adapter = self.runtime_adapter();
                    let mut chain_store_update = self.mut_store().store_update();
                    if !tail_prev_block_cleaned {
                        let prev_block_hash =
                            *chain_store_update.get_block_header(&block_hash)?.prev_hash();
                        if chain_store_update.get_block(&prev_block_hash).is_ok() {
                            chain_store_update.clear_block_data(
                                &*runtime_adapter,
                                prev_block_hash,
                                GCMode::StateSync { clear_block_info: true },
                            )?;
                        }
                        tail_prev_block_cleaned = true;
                    }
                    chain_store_update.clear_block_data(
                        &*runtime_adapter,
                        block_hash,
                        GCMode::StateSync { clear_block_info: block_hash != prev_hash },
                    )?;
                    chain_store_update.commit()?;
                }
            }
        }

        // Clear Chunks data
        let mut chain_store_update = self.mut_store().store_update();
        // The largest height of chunk we have in storage is head.height + 1
        let chunk_height = std::cmp::min(head.height + 2, sync_height);
        chain_store_update.clear_chunk_data_and_headers(chunk_height)?;
        chain_store_update.commit()?;

        // clear all trie data

        let tries = self.runtime_adapter.get_tries();
        let mut chain_store_update = self.mut_store().store_update();
        let mut store_update = StoreUpdate::new_with_tries(tries);
        store_update.delete_all(ColState);
        chain_store_update.merge(store_update);

        // The reason to reset tail here is not to allow Tail be greater than Head
        chain_store_update.reset_tail();
        chain_store_update.commit()?;
        Ok(())
    }

    /// Set the new head after state sync was completed if it is indeed newer.
    /// Check for potentially unlocked orphans after this update.
    pub fn reset_heads_post_state_sync<F, F2, F3>(
        &mut self,
        me: &Option<AccountId>,
        sync_hash: CryptoHash,
        block_accepted: F,
        block_misses_chunks: F2,
        on_challenge: F3,
    ) -> Result<(), Error>
    where
        F: Copy + FnMut(AcceptedBlock) -> (),
        F2: Copy + FnMut(BlockMissingChunks) -> (),
        F3: Copy + FnMut(ChallengeBody) -> (),
    {
        // Get header we were syncing into.
        let header = self.get_block_header(&sync_hash)?;
        let hash = *header.prev_hash();
        let prev_block = self.get_block(&hash)?;
        let new_tail = prev_block.header().height();
        let new_chunk_tail = prev_block.chunks().iter().map(|x| x.height_created()).min().unwrap();
        let tip = Tip::from_header(prev_block.header());
        let final_head = Tip::from_header(self.genesis.header());
        // Update related heads now.
        let mut chain_store_update = self.mut_store().store_update();
        chain_store_update.save_body_head(&tip)?;
        // Reset final head to genesis since at this point we don't have the last final block.
        chain_store_update.save_final_head(&final_head)?;
        // New Tail can not be earlier than `prev_block.header.inner_lite.height`
        chain_store_update.update_tail(new_tail);
        // New Chunk Tail can not be earlier than minimum of height_created in Block `prev_block`
        chain_store_update.update_chunk_tail(new_chunk_tail);
        chain_store_update.commit()?;

        // Check if there are any orphans unlocked by this state sync.
        // We can't fail beyond this point because the caller will not process accepted blocks
        //    and the blocks with missing chunks if this method fails
        self.check_orphans(me, hash, block_accepted, block_misses_chunks, on_challenge);
        Ok(())
    }

    fn start_downloading_state(
        &mut self,
        me: &Option<AccountId>,
        block: &Block,
    ) -> Result<(), Error> {
        let prev_hash = *block.header().prev_hash();
        let shards_to_dl = self.get_shards_to_dl_state(me, &prev_hash)?;
        let prev_block = self.get_block(&prev_hash)?;

        if prev_block.chunks().len() != block.chunks().len() && !shards_to_dl.is_empty() {
            // Currently, the state sync algorithm assumes that the number of chunks do not change
            // between the epoch being synced to and the last epoch.
            // For example, if shard layout changes at the beginning of epoch T, validators
            // will not be able to sync states at epoch T for epoch T+1
            // Fortunately, since all validators track all shards for now, this error will not be
            // triggered in live yet
            // Instead of propagating the error, we simply log the error here because the error
            // do not affect processing blocks for this epoch. However, when the next epoch comes,
            // the validator will not have the states ready so it will halt.
            error!(
                "Cannot download states for epoch {:?} because sharding just changed. I'm {:?}",
                block.header().epoch_id(),
                me
            );
            debug_assert!(false);
        }
        debug!(target: "chain", "Downloading state for {:?}, I'm {:?}", shards_to_dl, me);

        let state_dl_info = StateSyncInfo {
            epoch_tail_hash: *block.header().hash(),
            shards: shards_to_dl
                .iter()
                .map(|shard_id| {
                    let chunk = &prev_block.chunks()[*shard_id as usize];
                    ShardInfo(*shard_id, chunk.chunk_hash())
                })
                .collect(),
        };

        let mut chain_store_update = ChainStoreUpdate::new(&mut self.store);

        chain_store_update.add_state_dl_info(state_dl_info);

        chain_store_update.commit()?;

        Ok(())
    }

    fn process_block_single<F, F2, F3>(
        &mut self,
        me: &Option<AccountId>,
        block: MaybeValidated<Block>,
        provenance: Provenance,
        mut block_accepted: F,
        mut block_misses_chunks: F2,
        on_challenge: F3,
    ) -> Result<Option<Tip>, Error>
    where
        F: FnMut(AcceptedBlock) -> (),
        F2: Copy + FnMut(BlockMissingChunks) -> (),
        F3: FnMut(ChallengeBody) -> (),
    {
<<<<<<< HEAD
        near_metrics::inc_counter(&metrics::BLOCK_PROCESSED_TOTAL);
        near_metrics::set_gauge(&metrics::NUM_ORPHANS, self.orphans.len() as i64);
=======
        metrics::BLOCK_PROCESSED_TOTAL.inc();
        metrics::NUM_ORPHANS.set(self.orphans.len() as i64);
>>>>>>> 23c5b075

        let prev_head = self.store.head()?;
        let mut chain_update = self.chain_update();
        let maybe_new_head = chain_update.process_block(me, &block, &provenance, on_challenge);
        let block_height = block.header().height();

        match maybe_new_head {
            Ok((head, needs_to_start_fetching_state)) => {
                chain_update.chain_store_update.save_block_height_processed(block_height);
                chain_update.commit()?;

                self.pending_states_to_patch = None;

                if needs_to_start_fetching_state {
                    debug!(target: "chain", "Downloading state for block {}", block.hash());
                    self.start_downloading_state(me, &block)?;
                }

                match &head {
                    Some(tip) => {
                        if let Ok(producers) = self
                            .runtime_adapter
                            .get_epoch_block_producers_ordered(&tip.epoch_id, &tip.last_block_hash)
                        {
                            let mut count = 0;
                            let mut stake = 0;
                            for (info, is_slashed) in producers.iter() {
                                if !*is_slashed {
                                    stake += info.stake();
                                    count += 1;
                                }
                            }
                            stake /= NEAR_BASE;
                            metrics::VALIDATOR_AMOUNT_STAKED
                                .set(i64::try_from(stake).unwrap_or(i64::MAX));
                            metrics::VALIDATOR_ACTIVE_TOTAL.set(count);
                        }
                    }
                    None => {}
                }

                let status = self.determine_status(head.clone(), prev_head);

                // Notify other parts of the system of the update.
                block_accepted(AcceptedBlock { hash: *block.hash(), status, provenance });

                Ok(head)
            }
            Err(e) => {
                match e.kind() {
                    ErrorKind::Orphan => {
                        let tail_height = self.store.tail()?;
                        // we only add blocks that couldn't have been gc'ed to the orphan pool.
                        if block_height >= tail_height {
                            let block_hash = *block.hash();
                            let orphan = Orphan { block, provenance, added: Clock::instant() };

                            self.orphans.add(orphan);

                            debug!(
                                target: "chain",
                                "Process block: orphan: {:?}, # orphans {}{}",
                                block_hash,
                                self.orphans.len(),
                                if self.orphans.len_evicted() > 0 {
                                    format!(", # evicted {}", self.orphans.len_evicted())
                                } else {
                                    String::new()
                                },
                            );
                        }
                    }
                    ErrorKind::ChunksMissing(missing_chunks) => {
                        let block_hash = *block.hash();
                        let missing_chunk_hashes: Vec<_> =
                            missing_chunks.iter().map(|header| header.chunk_hash()).collect();
                        block_misses_chunks(BlockMissingChunks {
                            prev_hash: *block.header().prev_hash(),
                            missing_chunks,
                        });
                        let orphan = Orphan { block, provenance, added: Clock::instant() };
                        self.blocks_with_missing_chunks
                            .add_block_with_missing_chunks(orphan, missing_chunk_hashes.clone());
                        debug!(
                            target: "chain",
                            "Process block: missing chunks. Block hash: {:?}. Missing chunks: {:?}",
                            block_hash, missing_chunk_hashes,
                        );
                    }
                    ErrorKind::EpochOutOfBounds(ref epoch_id) => {
                        // Possibly block arrived before we finished processing all of the blocks for epoch before last.
                        // Or someone is attacking with invalid chain.
                        debug!(target: "chain", "Received block {}/{} ignored, as epoch {:?} is unknown", block_height, block.hash(), epoch_id);
                    }
                    ErrorKind::Unfit(ref msg) => {
                        debug!(
                            target: "chain",
                            "Block {} at {} is unfit at this time: {}",
                            block.hash(),
                            block_height,
                            msg
                        );
                    }
                    _ => {}
                }
                if let Err(e) = self.save_block_height_processed(block_height) {
                    warn!(target: "chain", "Failed to save processed height {}: {}", block_height, e);
                }
                Err(e)
            }
        }
    }

    pub fn prev_block_is_caught_up(
        &self,
        prev_prev_hash: &CryptoHash,
        prev_hash: &CryptoHash,
    ) -> Result<bool, Error> {
        // This method is identical to `ChainUpdate::prev_block_is_caught_up`, see important
        //    disclaimers in there on some dangers of using it
        Ok(!self.store.get_blocks_to_catchup(prev_prev_hash)?.contains(&prev_hash))
    }

    /// Return all shards that whose states need to be caught up
    /// That has two cases:
    /// 1) Shard layout will change in the next epoch. In this case, the method returns all shards
    ///    in the current epoch that will be split into a future shard that `me` will track.
    /// 2) Shard layout will be the same. In this case, the method returns all shards that `me` will
    ///    track in the next epoch but not this epoch
    fn get_shards_to_dl_state(
        &self,
        me: &Option<AccountId>,
        parent_hash: &CryptoHash,
    ) -> Result<Vec<ShardId>, Error> {
        let epoch_id = self.runtime_adapter.get_epoch_id_from_prev_block(parent_hash)?;
        Ok((0..self.runtime_adapter.num_shards(&epoch_id)?)
            .filter(|shard_id| {
                Self::should_catch_up_shard(self.runtime_adapter(), me, parent_hash, *shard_id)
            })
            .collect())
    }

    fn should_catch_up_shard(
        runtime_adapter: Arc<dyn RuntimeAdapter>,
        me: &Option<AccountId>,
        parent_hash: &CryptoHash,
        shard_id: ShardId,
    ) -> bool {
        let will_shard_layout_change =
            runtime_adapter.will_shard_layout_change_next_epoch(parent_hash).unwrap_or(false);
        // if shard layout will change the next epoch, we should catch up the shard regardless
        // whether we already have the shard's state this epoch, because we need to generate
        // new states for shards split from the current shard for the next epoch
        runtime_adapter.will_care_about_shard(me.as_ref(), parent_hash, shard_id, true)
            && (will_shard_layout_change
                || !runtime_adapter.cares_about_shard(me.as_ref(), parent_hash, shard_id, true))
    }

    /// Check if any block with missing chunk is ready to be processed
    pub fn check_blocks_with_missing_chunks<F, F2, F3>(
        &mut self,
        me: &Option<AccountId>,
        block_accepted: F,
        block_misses_chunks: F2,
        on_challenge: F3,
    ) where
        F: Copy + FnMut(AcceptedBlock) -> (),
        F2: Copy + FnMut(BlockMissingChunks) -> (),
        F3: Copy + FnMut(ChallengeBody) -> (),
    {
        let mut new_blocks_accepted = vec![];
        let orphans = self.blocks_with_missing_chunks.ready_blocks();
        for orphan in orphans {
            let block_hash = *orphan.block.header().hash();
            let res = self.process_block_single(
                me,
                orphan.block,
                orphan.provenance,
                block_accepted,
                block_misses_chunks,
                on_challenge,
            );
            match res {
                Ok(_) => {
                    debug!(target: "chain", "Block with missing chunks is accepted; me: {:?}", me);
                    new_blocks_accepted.push(block_hash);
                }
                Err(_) => {
                    debug!(target: "chain", "Block with missing chunks is declined; me: {:?}", me);
                }
            }
        }

        for accepted_block in new_blocks_accepted {
            self.check_orphans(
                me,
                accepted_block,
                block_accepted,
                block_misses_chunks,
                on_challenge,
            );
        }
    }

    /// Check for orphans, once a block is successfully added.
    pub fn check_orphans<F, F2, F3>(
        &mut self,
        me: &Option<AccountId>,
        prev_hash: CryptoHash,
        block_accepted: F,
        block_misses_chunks: F2,
        on_challenge: F3,
    ) -> Option<Tip>
    where
        F: Copy + FnMut(AcceptedBlock) -> (),
        F2: Copy + FnMut(BlockMissingChunks) -> (),
        F3: Copy + FnMut(ChallengeBody) -> (),
    {
        let mut queue = vec![prev_hash];
        let mut queue_idx = 0;

        let mut maybe_new_head = None;

        // Check if there are orphans we can process.
        debug!(target: "chain", "Check orphans: from {}, # orphans {}", prev_hash, self.orphans.len());
        while queue_idx < queue.len() {
            if let Some(orphans) = self.orphans.remove_by_prev_hash(queue[queue_idx]) {
                debug!(target: "chain", "Check orphans: found {} orphans", orphans.len());
                for orphan in orphans.into_iter() {
                    let block_hash = orphan.hash();
                    let timer = metrics::BLOCK_PROCESSING_TIME.start_timer();
                    let res = self.process_block_single(
                        me,
                        orphan.block,
                        orphan.provenance,
                        block_accepted,
                        block_misses_chunks,
                        on_challenge,
                    );
                    timer.observe_duration();
                    match res {
                        Ok(maybe_tip) => {
                            metrics::BLOCK_PROCESSED_SUCCESSFULLY_TOTAL.inc();
                            maybe_new_head = maybe_tip;
                            queue.push(block_hash);
                        }
                        Err(_) => {
                            debug!(target: "chain", "Orphan declined");
                        }
                    }
                }
            }
            queue_idx += 1;
        }

        if queue.len() > 1 {
            debug!(
                target: "chain",
                "Check orphans: {} blocks accepted, remaining # orphans {}",
                queue.len() - 1,
                self.orphans.len(),
            );
        }

        maybe_new_head
    }

    pub fn get_outgoing_receipts_for_shard(
        &mut self,
        prev_block_hash: CryptoHash,
        shard_id: ShardId,
        last_height_included: BlockHeight,
    ) -> Result<Vec<Receipt>, Error> {
        self.store.get_outgoing_receipts_for_shard(
            &*self.runtime_adapter,
            prev_block_hash,
            shard_id,
            last_height_included,
        )
    }

    pub fn get_state_response_header(
        &mut self,
        shard_id: ShardId,
        sync_hash: CryptoHash,
    ) -> Result<ShardStateSyncResponseHeader, Error> {
        // Check cache
        let key = StateHeaderKey(shard_id, sync_hash).try_to_vec()?;
        if let Ok(Some(header)) = self.store.owned_store().get_ser(ColStateHeaders, &key) {
            return Ok(header);
        }

        // Consistency rules:
        // 1. Everything prefixed with `sync_` indicates new epoch, for which we are syncing.
        // 1a. `sync_prev` means the last of the prev epoch.
        // 2. Empty prefix means the height where chunk was applied last time in the prev epoch.
        //    Let's call it `current`.
        // 2a. `prev_` means we're working with height before current.
        // 3. In inner loops we use all prefixes with no relation to the context described above.
        let sync_block = self
            .get_block(&sync_hash)
            .log_storage_error("block has already been checked for existence")?;
        let sync_block_header = sync_block.header().clone();
        let sync_block_epoch_id = sync_block.header().epoch_id().clone();
        if shard_id as usize >= sync_block.chunks().len() {
            return Err(ErrorKind::InvalidStateRequest("ShardId out of bounds".into()).into());
        }

        // The chunk was applied at height `chunk_header.height_included`.
        // Getting the `current` state.
        let sync_prev_block = self.get_block(sync_block_header.prev_hash())?;
        if &sync_block_epoch_id == sync_prev_block.header().epoch_id() {
            return Err(ErrorKind::InvalidStateRequest(
                "sync_hash is not the first hash of the epoch".into(),
            )
            .into());
        }
        if shard_id as usize >= sync_prev_block.chunks().len() {
            return Err(ErrorKind::InvalidStateRequest("ShardId out of bounds".into()).into());
        }
        // Chunk header here is the same chunk header as at the `current` height.
        let sync_prev_hash = sync_prev_block.hash().clone();
        let chunk_header = sync_prev_block.chunks()[shard_id as usize].clone();
        let (chunk_headers_root, chunk_proofs) = merklize(
            &sync_prev_block
                .chunks()
                .iter()
                .map(|shard_chunk| {
                    ChunkHashHeight(shard_chunk.chunk_hash(), shard_chunk.height_included())
                })
                .collect::<Vec<ChunkHashHeight>>(),
        );
        assert_eq!(&chunk_headers_root, sync_prev_block.header().chunk_headers_root());

        let chunk = self.get_chunk_clone_from_header(&chunk_header.clone())?;
        let chunk_proof = chunk_proofs[shard_id as usize].clone();
        let block_header =
            self.get_header_on_chain_by_height(&sync_hash, chunk_header.height_included())?.clone();

        // Collecting the `prev` state.
        let (prev_chunk_header, prev_chunk_proof, prev_chunk_height_included) = match self
            .get_block(block_header.prev_hash())
        {
            Ok(prev_block) => {
                if shard_id as usize >= prev_block.chunks().len() {
                    return Err(
                        ErrorKind::InvalidStateRequest("ShardId out of bounds".into()).into()
                    );
                }
                let prev_chunk_header = prev_block.chunks()[shard_id as usize].clone();
                let (prev_chunk_headers_root, prev_chunk_proofs) = merklize(
                    &prev_block
                        .chunks()
                        .iter()
                        .map(|shard_chunk| {
                            ChunkHashHeight(shard_chunk.chunk_hash(), shard_chunk.height_included())
                        })
                        .collect::<Vec<ChunkHashHeight>>(),
                );
                assert_eq!(&prev_chunk_headers_root, prev_block.header().chunk_headers_root());

                let prev_chunk_proof = prev_chunk_proofs[shard_id as usize].clone();
                let prev_chunk_height_included = prev_chunk_header.height_included();

                (Some(prev_chunk_header), Some(prev_chunk_proof), prev_chunk_height_included)
            }
            Err(e) => match e.kind() {
                ErrorKind::DBNotFoundErr(_) => {
                    if block_header.prev_hash() == &CryptoHash::default() {
                        (None, None, 0)
                    } else {
                        return Err(e);
                    }
                }
                _ => return Err(e),
            },
        };

        // Getting all existing incoming_receipts from prev_chunk height to the new epoch.
        let incoming_receipts_proofs = ChainStoreUpdate::new(&mut self.store)
            .get_incoming_receipts_for_shard(shard_id, sync_hash, prev_chunk_height_included)?;

        // Collecting proofs for incoming receipts.
        let mut root_proofs = vec![];
        for receipt_response in incoming_receipts_proofs.iter() {
            let ReceiptProofResponse(block_hash, receipt_proofs) = receipt_response;
            let block_header = self.get_block_header(&block_hash)?.clone();
            let block = self.get_block(&block_hash)?;
            let (block_receipts_root, block_receipts_proofs) = merklize(
                &block
                    .chunks()
                    .iter()
                    .map(|chunk| chunk.outgoing_receipts_root())
                    .collect::<Vec<CryptoHash>>(),
            );

            let mut root_proofs_cur = vec![];
            assert_eq!(receipt_proofs.len(), block_header.chunks_included() as usize);
            for receipt_proof in receipt_proofs {
                let ReceiptProof(receipts, shard_proof) = receipt_proof;
                let ShardProof { from_shard_id, to_shard_id: _, proof } = shard_proof;
                let receipts_hash = hash(&ReceiptList(shard_id, receipts).try_to_vec()?);
                let from_shard_id = *from_shard_id as usize;

                let root_proof = block.chunks()[from_shard_id].outgoing_receipts_root();
                root_proofs_cur
                    .push(RootProof(root_proof, block_receipts_proofs[from_shard_id].clone()));

                // Make sure we send something reasonable.
                assert_eq!(block_header.chunk_receipts_root(), &block_receipts_root);
                assert!(verify_path(root_proof, &proof, &receipts_hash));
                assert!(verify_path(
                    block_receipts_root,
                    &block_receipts_proofs[from_shard_id],
                    &root_proof,
                ));
            }
            root_proofs.push(root_proofs_cur);
        }

        let state_root_node = self.runtime_adapter.get_state_root_node(
            shard_id,
            &sync_prev_hash,
            &chunk_header.prev_state_root(),
        )?;

        let shard_state_header = match chunk {
            ShardChunk::V1(chunk) => {
                let prev_chunk_header =
                    prev_chunk_header.and_then(|prev_header| match prev_header {
                        ShardChunkHeader::V1(header) => Some(header),
                        ShardChunkHeader::V2(_) => None,
                        ShardChunkHeader::V3(_) => None,
                    });
                ShardStateSyncResponseHeader::V1(ShardStateSyncResponseHeaderV1 {
                    chunk,
                    chunk_proof,
                    prev_chunk_header,
                    prev_chunk_proof,
                    incoming_receipts_proofs,
                    root_proofs,
                    state_root_node,
                })
            }

            chunk @ ShardChunk::V2(_) => {
                ShardStateSyncResponseHeader::V2(ShardStateSyncResponseHeaderV2 {
                    chunk,
                    chunk_proof,
                    prev_chunk_header,
                    prev_chunk_proof,
                    incoming_receipts_proofs,
                    root_proofs,
                    state_root_node,
                })
            }
        };

        // Saving the header data
        let mut store_update = self.store.owned_store().store_update();
        store_update.set_ser(ColStateHeaders, &key, &shard_state_header)?;
        store_update.commit()?;

        Ok(shard_state_header)
    }

    pub fn get_state_response_part(
        &mut self,
        shard_id: ShardId,
        part_id: u64,
        sync_hash: CryptoHash,
    ) -> Result<Vec<u8>, Error> {
        // Check cache
        let key = StatePartKey(sync_hash, shard_id, part_id).try_to_vec()?;
        if let Ok(Some(state_part)) = self.store.owned_store().get(ColStateParts, &key) {
            return Ok(state_part);
        }

        let sync_block = self
            .get_block(&sync_hash)
            .log_storage_error("block has already been checked for existence")?;
        let sync_block_header = sync_block.header().clone();
        let sync_block_epoch_id = sync_block.header().epoch_id().clone();
        if shard_id as usize >= sync_block.chunks().len() {
            return Err(ErrorKind::InvalidStateRequest("shard_id out of bounds".into()).into());
        }
        let sync_prev_block = self.get_block(sync_block_header.prev_hash())?;
        if &sync_block_epoch_id == sync_prev_block.header().epoch_id() {
            return Err(ErrorKind::InvalidStateRequest(
                "sync_hash is not the first hash of the epoch".into(),
            )
            .into());
        }
        if shard_id as usize >= sync_prev_block.chunks().len() {
            return Err(ErrorKind::InvalidStateRequest("shard_id out of bounds".into()).into());
        }
        let state_root = sync_prev_block.chunks()[shard_id as usize].prev_state_root();
        let sync_prev_hash = sync_prev_block.hash().clone();
        let state_root_node = self
            .runtime_adapter
            .get_state_root_node(shard_id, &sync_prev_hash, &state_root)
            .log_storage_error("get_state_root_node fail")?;
        let num_parts = get_num_state_parts(state_root_node.memory_usage);

        if part_id >= num_parts {
            return Err(ErrorKind::InvalidStateRequest("part_id out of bound".to_string()).into());
        }
        let state_part = self
            .runtime_adapter
            .obtain_state_part(shard_id, &sync_prev_hash, &state_root, part_id, num_parts)
            .log_storage_error("obtain_state_part fail")?;

        // Before saving State Part data, we need to make sure we can calculate and save State Header
        self.get_state_response_header(shard_id, sync_hash)?;

        // Saving the part data
        let mut store_update = self.store.owned_store().store_update();
        store_update.set(ColStateParts, &key, &state_part);
        store_update.commit()?;

        Ok(state_part)
    }

    pub fn set_state_header(
        &mut self,
        shard_id: ShardId,
        sync_hash: CryptoHash,
        shard_state_header: ShardStateSyncResponseHeader,
    ) -> Result<(), Error> {
        let sync_block_header = self.get_block_header(&sync_hash)?.clone();

        let chunk = shard_state_header.cloned_chunk();
        let prev_chunk_header = shard_state_header.cloned_prev_chunk_header();

        // 1-2. Checking chunk validity
        if !validate_chunk_proofs(&chunk, &*self.runtime_adapter)? {
            byzantine_assert!(false);
            return Err(ErrorKind::Other(
                "set_shard_state failed: chunk header proofs are invalid".into(),
            )
            .into());
        }

        // Consider chunk itself is valid.

        // 3. Checking that chunks `chunk` and `prev_chunk` are included in appropriate blocks
        // 3a. Checking that chunk `chunk` is included into block at last height before sync_hash
        // 3aa. Also checking chunk.height_included
        let sync_prev_block_header = self.get_block_header(sync_block_header.prev_hash())?.clone();
        if !verify_path(
            *sync_prev_block_header.chunk_headers_root(),
            shard_state_header.chunk_proof(),
            &ChunkHashHeight(chunk.chunk_hash(), chunk.height_included()),
        ) {
            byzantine_assert!(false);
            return Err(ErrorKind::Other(
                "set_shard_state failed: chunk isn't included into block".into(),
            )
            .into());
        }

        let block_header =
            self.get_header_on_chain_by_height(&sync_hash, chunk.height_included())?.clone();
        // 3b. Checking that chunk `prev_chunk` is included into block at height before chunk.height_included
        // 3ba. Also checking prev_chunk.height_included - it's important for getting correct incoming receipts
        match (&prev_chunk_header, shard_state_header.prev_chunk_proof()) {
            (Some(prev_chunk_header), Some(prev_chunk_proof)) => {
                let prev_block_header =
                    self.get_block_header(block_header.prev_hash())?.clone();
                if !verify_path(
                    *prev_block_header.chunk_headers_root(),
                    &prev_chunk_proof,
                    &ChunkHashHeight(prev_chunk_header.chunk_hash(), prev_chunk_header.height_included()),
                ) {
                    byzantine_assert!(false);
                    return Err(ErrorKind::Other(
                        "set_shard_state failed: prev_chunk isn't included into block".into(),
                    )
                    .into());
                }
            }
            (None, None) => {
                if chunk.height_included() != 0 {
                    return Err(ErrorKind::Other(
                    "set_shard_state failed: received empty state response for a chunk that is not at height 0".into()
                ).into());
                }
            }
            _ =>
                return Err(ErrorKind::Other("set_shard_state failed: `prev_chunk_header` and `prev_chunk_proof` must either both be present or both absent".into()).into())
        };

        // 4. Proving incoming receipts validity
        // 4a. Checking len of proofs
        if shard_state_header.root_proofs().len()
            != shard_state_header.incoming_receipts_proofs().len()
        {
            byzantine_assert!(false);
            return Err(ErrorKind::Other("set_shard_state failed: invalid proofs".into()).into());
        }
        let mut hash_to_compare = sync_hash;
        for (i, receipt_response) in
            shard_state_header.incoming_receipts_proofs().iter().enumerate()
        {
            let ReceiptProofResponse(block_hash, receipt_proofs) = receipt_response;

            // 4b. Checking that there is a valid sequence of continuous blocks
            if *block_hash != hash_to_compare {
                byzantine_assert!(false);
                return Err(ErrorKind::Other(
                    "set_shard_state failed: invalid incoming receipts".into(),
                )
                .into());
            }
            let header = self.get_block_header(&hash_to_compare)?;
            hash_to_compare = *header.prev_hash();

            let block_header = self.get_block_header(&block_hash)?;
            // 4c. Checking len of receipt_proofs for current block
            if receipt_proofs.len() != shard_state_header.root_proofs()[i].len()
                || receipt_proofs.len() != block_header.chunks_included() as usize
            {
                byzantine_assert!(false);
                return Err(
                    ErrorKind::Other("set_shard_state failed: invalid proofs".into()).into()
                );
            }
            // We know there were exactly `block_header.chunks_included` chunks included
            // on the height of block `block_hash`.
            // There were no other proofs except for included chunks.
            // According to Pigeonhole principle, it's enough to ensure all receipt_proofs are distinct
            // to prove that all receipts were received and no receipts were hidden.
            let mut visited_shard_ids = HashSet::<ShardId>::new();
            for (j, receipt_proof) in receipt_proofs.iter().enumerate() {
                let ReceiptProof(receipts, shard_proof) = receipt_proof;
                let ShardProof { from_shard_id, to_shard_id: _, proof } = shard_proof;
                // 4d. Checking uniqueness for set of `from_shard_id`
                match visited_shard_ids.get(from_shard_id) {
                    Some(_) => {
                        byzantine_assert!(false);
                        return Err(ErrorKind::Other(
                            "set_shard_state failed: invalid proofs".into(),
                        )
                        .into());
                    }
                    _ => visited_shard_ids.insert(*from_shard_id),
                };
                let RootProof(root, block_proof) = &shard_state_header.root_proofs()[i][j];
                let receipts_hash = hash(&ReceiptList(shard_id, receipts).try_to_vec()?);
                // 4e. Proving the set of receipts is the subset of outgoing_receipts of shard `shard_id`
                if !verify_path(*root, &proof, &receipts_hash) {
                    byzantine_assert!(false);
                    return Err(
                        ErrorKind::Other("set_shard_state failed: invalid proofs".into()).into()
                    );
                }
                // 4f. Proving the outgoing_receipts_root matches that in the block
                if !verify_path(*block_header.chunk_receipts_root(), block_proof, root) {
                    byzantine_assert!(false);
                    return Err(
                        ErrorKind::Other("set_shard_state failed: invalid proofs".into()).into()
                    );
                }
            }
        }
        // 4g. Checking that there are no more heights to get incoming_receipts
        let header = self.get_block_header(&hash_to_compare)?;
        if header.height() != prev_chunk_header.map_or(0, |h| h.height_included()) {
            byzantine_assert!(false);
            return Err(ErrorKind::Other(
                "set_shard_state failed: invalid incoming receipts".into(),
            )
            .into());
        }

        // 5. Checking that state_root_node is valid
        let chunk_inner = chunk.take_header().take_inner();
        if !self.runtime_adapter.validate_state_root_node(
            shard_state_header.state_root_node(),
            chunk_inner.prev_state_root(),
        ) {
            byzantine_assert!(false);
            return Err(ErrorKind::Other(
                "set_shard_state failed: state_root_node is invalid".into(),
            )
            .into());
        }

        // Saving the header data.
        let mut store_update = self.store.owned_store().store_update();
        let key = StateHeaderKey(shard_id, sync_hash).try_to_vec()?;
        store_update.set_ser(ColStateHeaders, &key, &shard_state_header)?;
        store_update.commit()?;

        Ok(())
    }

    pub fn get_state_header(
        &mut self,
        shard_id: ShardId,
        sync_hash: CryptoHash,
    ) -> Result<ShardStateSyncResponseHeader, Error> {
        self.store.get_state_header(shard_id, sync_hash)
    }

    pub fn set_state_part(
        &mut self,
        shard_id: ShardId,
        sync_hash: CryptoHash,
        part_id: u64,
        num_parts: u64,
        data: &Vec<u8>,
    ) -> Result<(), Error> {
        let shard_state_header = self.get_state_header(shard_id, sync_hash)?;
        let chunk = shard_state_header.take_chunk();
        let state_root = *chunk.take_header().take_inner().prev_state_root();
        if !self.runtime_adapter.validate_state_part(&state_root, part_id, num_parts, data) {
            byzantine_assert!(false);
            return Err(ErrorKind::Other(
                "set_state_part failed: validate_state_part failed".into(),
            )
            .into());
        }

        // Saving the part data.
        let mut store_update = self.store.owned_store().store_update();
        let key = StatePartKey(sync_hash, shard_id, part_id).try_to_vec()?;
        store_update.set(ColStateParts, &key, data);
        store_update.commit()?;
        Ok(())
    }

    pub fn schedule_apply_state_parts(
        &mut self,
        shard_id: ShardId,
        sync_hash: CryptoHash,
        num_parts: u64,
        state_parts_task_scheduler: &dyn Fn(ApplyStatePartsRequest),
    ) -> Result<(), Error> {
        let shard_state_header = self.get_state_header(shard_id, sync_hash)?;
        let state_root = shard_state_header.chunk_prev_state_root();
        let epoch_id = self.get_block_header(&sync_hash)?.epoch_id().clone();

        state_parts_task_scheduler(ApplyStatePartsRequest {
            shard_id,
            state_root,
            num_parts,
            epoch_id,
            sync_hash,
        });

        Ok(())
    }

    pub fn set_state_finalize(
        &mut self,
        shard_id: ShardId,
        sync_hash: CryptoHash,
        apply_result: Result<(), near_chain_primitives::Error>,
    ) -> Result<(), Error> {
        apply_result?;

        let shard_state_header = self.get_state_header(shard_id, sync_hash)?;
        let mut height = shard_state_header.chunk_height_included();
        let mut chain_update = self.chain_update();
        chain_update.set_state_finalize(shard_id, sync_hash, shard_state_header)?;
        chain_update.commit()?;

        // We restored the state on height `shard_state_header.chunk.header.height_included`.
        // Now we should build a chain up to height of `sync_hash` block.
        loop {
            height += 1;
            let mut chain_update = self.chain_update();
            // Result of successful execution of set_state_finalize_on_height is bool,
            // should we commit and continue or stop.
            if chain_update.set_state_finalize_on_height(height, shard_id, sync_hash)? {
                chain_update.commit()?;
            } else {
                break;
            }
        }

        Ok(())
    }

    pub fn build_state_for_split_shards_preprocessing(
        &mut self,
        sync_hash: &CryptoHash,
        shard_id: ShardId,
        state_split_scheduler: &dyn Fn(StateSplitRequest),
    ) -> Result<(), Error> {
        let (epoch_id, next_epoch_id) = {
            let block_header = self.get_block_header(sync_hash)?;
            (block_header.epoch_id().clone(), block_header.next_epoch_id().clone())
        };
        let shard_layout = self.runtime_adapter.get_shard_layout(&epoch_id)?;
        let next_epoch_shard_layout = self.runtime_adapter.get_shard_layout(&next_epoch_id)?;
        let shard_uid = ShardUId::from_shard_id_and_layout(shard_id, &shard_layout);
        let prev_hash = *self.get_block_header(sync_hash)?.prev_hash();
        let state_root = *self.get_chunk_extra(&prev_hash, &shard_uid)?.state_root();
        assert_ne!(shard_layout, next_epoch_shard_layout);

        state_split_scheduler(StateSplitRequest {
            sync_hash: sync_hash.clone(),
            shard_id,
            shard_uid,
            state_root: state_root.clone(),
            next_epoch_shard_layout,
        });

        Ok(())
    }

    pub fn build_state_for_split_shards_postprocessing(
        &mut self,
        sync_hash: &CryptoHash,
        state_roots: Result<HashMap<ShardUId, StateRoot>, Error>,
    ) -> Result<(), Error> {
        let prev_hash = *self.get_block_header(sync_hash)?.prev_hash();
        let mut chain_update = self.chain_update();
        for (shard_uid, state_root) in state_roots? {
            // here we store the state roots in chunk_extra in the database for later use
            let chunk_extra = ChunkExtra::new_with_only_state_root(&state_root);
            chain_update.chain_store_update.save_chunk_extra(&prev_hash, &shard_uid, chunk_extra);
            debug!(target:"chain", "finish building split state for shard {:?} {:?} {:?} ", shard_uid, prev_hash, state_root);
        }
        chain_update.commit()
    }

    pub fn clear_downloaded_parts(
        &mut self,
        shard_id: ShardId,
        sync_hash: CryptoHash,
        num_parts: u64,
    ) -> Result<(), Error> {
        let mut chain_store_update = self.mut_store().store_update();
        chain_store_update.gc_col_state_parts(sync_hash, shard_id, num_parts)?;
        Ok(chain_store_update.commit()?)
    }

    pub fn catchup_blocks_step(
        &mut self,
        me: &Option<AccountId>,
        sync_hash: &CryptoHash,
        blocks_catch_up_state: &mut BlocksCatchUpState,
        block_catch_up_scheduler: &dyn Fn(BlockCatchUpRequest),
    ) -> Result<(), Error> {
        for (queued_block, (saved_store_update, results)) in
            blocks_catch_up_state.processed_blocks.drain()
        {
            match self.block_catch_up_postprocess(&queued_block, results, saved_store_update) {
                Ok(_) => {
                    let mut saw_one = false;
                    for next_block_hash in self.store.get_blocks_to_catchup(&queued_block)?.clone()
                    {
                        saw_one = true;
                        blocks_catch_up_state.pending_blocks.push(next_block_hash.clone());
                    }
                    if saw_one {
                        assert_eq!(
                            self.runtime_adapter.get_epoch_id_from_prev_block(&queued_block)?,
                            blocks_catch_up_state.epoch_id
                        );
                    }
                    blocks_catch_up_state.done_blocks.push(queued_block);
                }
                Err(_) => {
                    error!("Error processing block during catch up, retrying");
                    blocks_catch_up_state.pending_blocks.push(queued_block);
                }
            }
        }

        for pending_block in blocks_catch_up_state.pending_blocks.drain(..) {
            let block = self.store.get_block(&pending_block)?.clone();
            let prev_block = self.store.get_block(block.header().prev_hash())?.clone();

            let mut chain_update = self.chain_update();
            let work = chain_update.apply_chunks_preprocessing(
                me,
                &block,
                &prev_block,
                ApplyChunksMode::CatchingUp,
            )?;
            blocks_catch_up_state
                .scheduled_blocks
                .insert(pending_block, chain_update.into_saved_store_update());
            block_catch_up_scheduler(BlockCatchUpRequest {
                sync_hash: sync_hash.clone(),
                block_hash: pending_block,
                work,
            });
        }

        Ok(())
    }

    fn block_catch_up_postprocess(
        &mut self,
        block_hash: &CryptoHash,
        results: Vec<Result<ApplyChunkResult, Error>>,
        saved_store_update: SavedStoreUpdate,
    ) -> Result<(), Error> {
        let block = self.store.get_block(block_hash)?.clone();
        let prev_block = self.store.get_block(block.header().prev_hash())?.clone();
        let mut chain_update = self.chain_update_from_save_store_update(saved_store_update);
        chain_update.apply_chunk_postprocessing(&block, &prev_block, results)?;
        chain_update.commit()?;
        Ok(())
    }

    /// Apply transactions in chunks for the next epoch in blocks that were blocked on the state sync
    pub fn finish_catchup_blocks<F, F2, F3>(
        &mut self,
        me: &Option<AccountId>,
        epoch_first_block: &CryptoHash,
        block_accepted: F,
        block_misses_chunks: F2,
        on_challenge: F3,
        affected_blocks: &Vec<CryptoHash>,
    ) -> Result<(), Error>
    where
        F: Copy + FnMut(AcceptedBlock) -> (),
        F2: Copy + FnMut(BlockMissingChunks) -> (),
        F3: Copy + FnMut(ChallengeBody) -> (),
    {
        debug!(
            "Finishing catching up blocks after syncing pre {:?}, me: {:?}",
            epoch_first_block, me
        );

        let first_block = self.store.get_block(epoch_first_block)?.clone();

        let mut chain_store_update = ChainStoreUpdate::new(&mut self.store);

        // `blocks_to_catchup` consists of pairs (`prev_hash`, `hash`). For the block that precedes
        // `epoch_first_block` we should only remove the pair with hash = epoch_first_block, while
        // for all the blocks in the queue we can remove all the pairs that have them as `prev_hash`
        // since we processed all the blocks built on top of them above during the BFS
        chain_store_update
            .remove_block_to_catchup(*first_block.header().prev_hash(), *epoch_first_block);

        for block_hash in affected_blocks {
            debug!(target: "chain", "Catching up: removing prev={:?} from the queue. I'm {:?}", block_hash, me);
            chain_store_update.remove_prev_block_to_catchup(block_hash.clone());
        }
        chain_store_update.remove_state_dl_info(*epoch_first_block);

        chain_store_update.commit()?;

        for hash in affected_blocks.iter() {
            self.check_orphans(me, hash.clone(), block_accepted, block_misses_chunks, on_challenge);
        }

        Ok(())
    }

    pub fn get_transaction_execution_result(
        &mut self,
        id: &CryptoHash,
    ) -> Result<Vec<ExecutionOutcomeWithIdView>, Error> {
        Ok(self.store.get_outcomes_by_id(id)?.into_iter().map(Into::into).collect())
    }

    fn get_recursive_transaction_results(
        &mut self,
        id: &CryptoHash,
    ) -> Result<Vec<ExecutionOutcomeWithIdView>, Error> {
        let outcome: ExecutionOutcomeWithIdView = self.get_execution_outcome(id)?.into();
        let receipt_ids = outcome.outcome.receipt_ids.clone();
        let mut results = vec![outcome];
        for receipt_id in &receipt_ids {
            results.extend(self.get_recursive_transaction_results(receipt_id)?);
        }
        Ok(results)
    }

    pub fn get_final_transaction_result(
        &mut self,
        transaction_hash: &CryptoHash,
    ) -> Result<FinalExecutionOutcomeView, Error> {
        let mut outcomes = self.get_recursive_transaction_results(transaction_hash)?;
        let mut looking_for_id = (*transaction_hash).into();
        let num_outcomes = outcomes.len();
        let status = outcomes
            .iter()
            .find_map(|outcome_with_id| {
                if outcome_with_id.id == looking_for_id {
                    match &outcome_with_id.outcome.status {
                        ExecutionStatusView::Unknown if num_outcomes == 1 => {
                            Some(FinalExecutionStatus::NotStarted)
                        }
                        ExecutionStatusView::Unknown => Some(FinalExecutionStatus::Started),
                        ExecutionStatusView::Failure(e) => {
                            Some(FinalExecutionStatus::Failure(e.clone()))
                        }
                        ExecutionStatusView::SuccessValue(v) => {
                            Some(FinalExecutionStatus::SuccessValue(v.clone()))
                        }
                        ExecutionStatusView::SuccessReceiptId(id) => {
                            looking_for_id = id.clone();
                            None
                        }
                    }
                } else {
                    None
                }
            })
            .expect("results should resolve to a final outcome");
        let receipts_outcome = outcomes.split_off(1);
        let transaction: SignedTransactionView = self
            .store
            .get_transaction(transaction_hash)?
            .ok_or_else(|| {
                ErrorKind::DBNotFoundErr(format!("Transaction {} is not found", transaction_hash))
            })?
            .clone()
            .into();
        let transaction_outcome = outcomes.pop().unwrap();
        Ok(FinalExecutionOutcomeView { status, transaction, transaction_outcome, receipts_outcome })
    }

    pub fn get_final_transaction_result_with_receipt(
        &mut self,
        final_outcome: FinalExecutionOutcomeView,
    ) -> Result<FinalExecutionOutcomeWithReceiptView, Error> {
        let receipt_id_from_transaction =
            final_outcome.transaction_outcome.outcome.receipt_ids.get(0).cloned();
        let is_local_receipt =
            final_outcome.transaction.signer_id == final_outcome.transaction.receiver_id;

        let receipts = final_outcome
            .receipts_outcome
            .iter()
            .filter_map(|outcome| {
                if Some(outcome.id) == receipt_id_from_transaction && is_local_receipt {
                    None
                } else {
                    Some(self.store.get_receipt(&outcome.id).and_then(|r| {
                        r.cloned().map(Into::into).ok_or_else(|| {
                            ErrorKind::DBNotFoundErr(format!("Receipt {} is not found", outcome.id))
                                .into()
                        })
                    }))
                }
            })
            .collect::<Result<Vec<_>, _>>()?;

        Ok(FinalExecutionOutcomeWithReceiptView { final_outcome, receipts })
    }

    /// Find a validator to forward transactions to
    pub fn find_chunk_producer_for_forwarding(
        &self,
        epoch_id: &EpochId,
        shard_id: ShardId,
        horizon: BlockHeight,
    ) -> Result<AccountId, Error> {
        let head = self.head()?;
        let target_height = head.height + horizon - 1;
        self.runtime_adapter.get_chunk_producer(&epoch_id, target_height, shard_id)
    }

    /// Find a validator that is responsible for a given shard to forward requests to
    pub fn find_validator_for_forwarding(&self, shard_id: ShardId) -> Result<AccountId, Error> {
        let head = self.head()?;
        let epoch_id = self.runtime_adapter.get_epoch_id_from_prev_block(&head.last_block_hash)?;
        self.find_chunk_producer_for_forwarding(&epoch_id, shard_id, TX_ROUTING_HEIGHT_HORIZON)
    }

    pub fn check_block_final_and_canonical(
        &mut self,
        block_hash: &CryptoHash,
    ) -> Result<(), Error> {
        let last_final_block_hash = self.head_header()?.last_final_block().clone();
        let last_final_height = self.get_block_header(&last_final_block_hash)?.height();
        let block_header = self.get_block_header(block_hash)?.clone();
        if block_header.height() <= last_final_height {
            self.is_on_current_chain(&block_header)
        } else {
            Err(ErrorKind::Other(format!("{} not on current chain", block_hash)).into())
        }
    }

    /// Get all execution outcomes generated when the chunk are applied
    pub fn get_block_execution_outcomes(
        &mut self,
        block_hash: &CryptoHash,
    ) -> Result<HashMap<ShardId, Vec<ExecutionOutcomeWithIdAndProof>>, Error> {
        let block = self.get_block(block_hash)?;
        let chunk_headers = block.chunks().iter().cloned().collect::<Vec<_>>();

        let mut res = HashMap::new();
        for chunk_header in chunk_headers {
            let shard_id = chunk_header.shard_id();
            let outcomes = self
                .mut_store()
                .get_outcomes_by_block_hash_and_shard_id(block_hash, shard_id)?
                .into_iter()
                .flat_map(|id| {
                    let mut outcomes =
                        self.store.get_outcomes_by_id(&id).unwrap_or_else(|_| vec![]);
                    outcomes.retain(|outcome| &outcome.block_hash == block_hash);
                    outcomes
                })
                .collect::<Vec<_>>();
            res.insert(shard_id, outcomes);
        }
        Ok(res)
    }
}

/// Implement block merkle proof retrieval.
impl Chain {
    fn combine_maybe_hashes(
        hash1: Option<MerkleHash>,
        hash2: Option<MerkleHash>,
    ) -> Option<MerkleHash> {
        match (hash1, hash2) {
            (Some(h1), Some(h2)) => Some(combine_hash(h1, h2)),
            (Some(h1), None) => Some(h1),
            (None, Some(_)) => {
                debug_assert!(false, "Inconsistent state in merkle proof computation: left node is None but right node exists");
                None
            }
            _ => None,
        }
    }

    fn chain_update(&mut self) -> ChainUpdate {
        ChainUpdate::new(
            &mut self.store,
            self.runtime_adapter.clone(),
            &self.orphans,
            &self.blocks_with_missing_chunks,
            self.epoch_length,
            &self.block_economics_config,
            self.doomslug_threshold_mode,
            &self.genesis,
            self.transaction_validity_period,
            self.pending_states_to_patch.take(),
        )
    }

    fn chain_update_from_save_store_update(
        &mut self,
        saved_store_update: SavedStoreUpdate,
    ) -> ChainUpdate {
        ChainUpdate::new_from_save_store_update(
            &mut self.store,
            saved_store_update,
            self.runtime_adapter.clone(),
            &self.orphans,
            &self.blocks_with_missing_chunks,
            self.epoch_length,
            &self.block_economics_config,
            self.doomslug_threshold_mode,
            &self.genesis,
            self.transaction_validity_period,
            self.pending_states_to_patch.take(),
        )
    }

    /// Get node at given position (index, level). If the node does not exist, return `None`.
    fn get_merkle_tree_node(
        &mut self,
        index: u64,
        level: u64,
        counter: u64,
        tree_size: u64,
        tree_nodes: &mut HashMap<(u64, u64), Option<MerkleHash>>,
    ) -> Result<Option<MerkleHash>, Error> {
        if let Some(hash) = tree_nodes.get(&(index, level)) {
            Ok(hash.clone())
        } else {
            if level == 0 {
                let maybe_hash = if index >= tree_size {
                    None
                } else {
                    Some(*self.mut_store().get_block_hash_from_ordinal(index)?)
                };
                tree_nodes.insert((index, level), maybe_hash.clone());
                Ok(maybe_hash)
            } else {
                let cur_tree_size = (index + 1) * counter;
                let maybe_hash = if cur_tree_size > tree_size {
                    if index * counter <= tree_size {
                        let left_hash = self.get_merkle_tree_node(
                            index * 2,
                            level - 1,
                            counter / 2,
                            tree_size,
                            tree_nodes,
                        )?;
                        let right_hash = self.reconstruct_merkle_tree_node(
                            index * 2 + 1,
                            level - 1,
                            counter / 2,
                            tree_size,
                            tree_nodes,
                        )?;
                        Self::combine_maybe_hashes(left_hash, right_hash)
                    } else {
                        None
                    }
                } else {
                    Some(
                        *self
                            .mut_store()
                            .get_block_merkle_tree_from_ordinal(cur_tree_size)?
                            .get_path()
                            .last()
                            .ok_or_else(|| {
                                ErrorKind::Other("Merkle tree node missing".to_string())
                            })?,
                    )
                };
                tree_nodes.insert((index, level), maybe_hash.clone());
                Ok(maybe_hash)
            }
        }
    }

    /// Reconstruct node at given position (index, level). If the node does not exist, return `None`.
    fn reconstruct_merkle_tree_node(
        &mut self,
        index: u64,
        level: u64,
        counter: u64,
        tree_size: u64,
        tree_nodes: &mut HashMap<(u64, u64), Option<MerkleHash>>,
    ) -> Result<Option<MerkleHash>, Error> {
        if let Some(hash) = tree_nodes.get(&(index, level)) {
            Ok(hash.clone())
        } else {
            if level == 0 {
                let maybe_hash = if index >= tree_size {
                    None
                } else {
                    Some(*self.mut_store().get_block_hash_from_ordinal(index)?)
                };
                tree_nodes.insert((index, level), maybe_hash.clone());
                Ok(maybe_hash)
            } else {
                let left_hash = self.get_merkle_tree_node(
                    index * 2,
                    level - 1,
                    counter / 2,
                    tree_size,
                    tree_nodes,
                )?;
                let right_hash = self.reconstruct_merkle_tree_node(
                    index * 2 + 1,
                    level - 1,
                    counter / 2,
                    tree_size,
                    tree_nodes,
                )?;
                let maybe_hash = Self::combine_maybe_hashes(left_hash, right_hash);
                tree_nodes.insert((index, level), maybe_hash.clone());

                Ok(maybe_hash)
            }
        }
    }

    /// Get merkle proof for block with hash `block_hash` in the merkle tree of `head_block_hash`.
    pub fn get_block_proof(
        &mut self,
        block_hash: &CryptoHash,
        head_block_hash: &CryptoHash,
    ) -> Result<MerklePath, Error> {
        let leaf_index = self.mut_store().get_block_merkle_tree(block_hash)?.size();
        let tree_size = self.mut_store().get_block_merkle_tree(head_block_hash)?.size();
        if leaf_index >= tree_size {
            if block_hash == head_block_hash {
                // special case if the block to prove is the same as head
                return Ok(vec![]);
            }
            return Err(ErrorKind::Other(format!(
                "block {} is ahead of head block {}",
                block_hash, head_block_hash
            ))
            .into());
        }
        let mut level = 0;
        let mut counter = 1;
        let mut cur_index = leaf_index;
        let mut path = vec![];
        let mut tree_nodes = HashMap::new();
        let mut iter = tree_size;
        while iter > 1 {
            if cur_index % 2 == 0 {
                cur_index += 1
            } else {
                cur_index -= 1;
            }
            let direction = if cur_index % 2 == 0 { Direction::Left } else { Direction::Right };
            let maybe_hash = if cur_index % 2 == 1 {
                // node not immediately available. Needs to be reconstructed
                self.reconstruct_merkle_tree_node(
                    cur_index,
                    level,
                    counter,
                    tree_size,
                    &mut tree_nodes,
                )?
            } else {
                self.get_merkle_tree_node(cur_index, level, counter, tree_size, &mut tree_nodes)?
            };
            if let Some(hash) = maybe_hash {
                path.push(MerklePathItem { hash, direction });
            }
            cur_index /= 2;
            iter = (iter + 1) / 2;
            level += 1;
            counter *= 2;
        }
        Ok(path)
    }
}

/// Various chain getters.
impl Chain {
    /// Gets chain head.
    #[inline]
    pub fn head(&self) -> Result<Tip, Error> {
        self.store.head()
    }

    /// Gets chain tail height
    #[inline]
    pub fn tail(&self) -> Result<BlockHeight, Error> {
        self.store.tail()
    }

    /// Gets chain header head.
    #[inline]
    pub fn header_head(&self) -> Result<Tip, Error> {
        self.store.header_head()
    }

    /// Header of the block at the head of the block chain (not the same thing as header_head).
    #[inline]
    pub fn head_header(&mut self) -> Result<&BlockHeader, Error> {
        self.store.head_header()
    }

    /// Get final head of the chain.
    #[inline]
    pub fn final_head(&self) -> Result<Tip, Error> {
        self.store.final_head()
    }

    /// Gets a block by hash.
    #[inline]
    pub fn get_block(&mut self, hash: &CryptoHash) -> Result<&Block, Error> {
        self.store.get_block(hash)
    }

    /// Gets a chunk from hash.
    #[inline]
    pub fn get_chunk(&mut self, chunk_hash: &ChunkHash) -> Result<&ShardChunk, Error> {
        self.store.get_chunk(chunk_hash)
    }

    /// Gets a chunk from header.
    #[inline]
    pub fn get_chunk_clone_from_header(
        &mut self,
        header: &ShardChunkHeader,
    ) -> Result<ShardChunk, Error> {
        self.store.get_chunk_clone_from_header(header)
    }

    /// Gets a block from the current chain by height.
    #[inline]
    pub fn get_block_by_height(&mut self, height: BlockHeight) -> Result<&Block, Error> {
        let hash = self.store.get_block_hash_by_height(height)?;
        self.store.get_block(&hash)
    }

    /// Gets a block header by hash.
    #[inline]
    pub fn get_block_header(&mut self, hash: &CryptoHash) -> Result<&BlockHeader, Error> {
        self.store.get_block_header(hash)
    }

    /// Returns block header from the canonical chain for given height if present.
    #[inline]
    pub fn get_header_by_height(&mut self, height: BlockHeight) -> Result<&BlockHeader, Error> {
        self.store.get_header_by_height(height)
    }

    /// Returns block header from the current chain defined by `sync_hash` for given height if present.
    #[inline]
    pub fn get_header_on_chain_by_height(
        &mut self,
        sync_hash: &CryptoHash,
        height: BlockHeight,
    ) -> Result<&BlockHeader, Error> {
        self.store.get_header_on_chain_by_height(sync_hash, height)
    }

    /// Get previous block header.
    #[inline]
    pub fn get_previous_header(&mut self, header: &BlockHeader) -> Result<&BlockHeader, Error> {
        self.store.get_previous_header(header)
    }

    /// Returns hash of the first available block after genesis.
    pub fn get_earliest_block_hash(&mut self) -> Result<Option<CryptoHash>, Error> {
        self.store.get_earliest_block_hash()
    }

    /// Check if block exists.
    #[inline]
    pub fn block_exists(&self, hash: &CryptoHash) -> Result<bool, Error> {
        self.store.block_exists(hash)
    }

    /// Get block extra that was computer after applying previous block.
    #[inline]
    pub fn get_block_extra(&mut self, block_hash: &CryptoHash) -> Result<&BlockExtra, Error> {
        self.store.get_block_extra(block_hash)
    }

    /// Get chunk extra that was computed after applying chunk with given hash.
    #[inline]
    pub fn get_chunk_extra(
        &mut self,
        block_hash: &CryptoHash,
        shard_uid: &ShardUId,
    ) -> Result<&ChunkExtra, Error> {
        self.store.get_chunk_extra(block_hash, shard_uid)
    }

    /// Get destination shard id for a given receipt id.
    #[inline]
    pub fn get_shard_id_for_receipt_id(
        &mut self,
        receipt_id: &CryptoHash,
    ) -> Result<&ShardId, Error> {
        self.store.get_shard_id_for_receipt_id(receipt_id)
    }

    /// Get next block hash for which there is a new chunk for the shard.
    /// If sharding changes before we can find a block with a new chunk for the shard,
    /// find the first block that contains a new chunk for any of the shards that split from the
    /// original shard
    pub fn get_next_block_hash_with_new_chunk(
        &mut self,
        block_hash: &CryptoHash,
        shard_id: ShardId,
    ) -> Result<Option<(CryptoHash, ShardId)>, Error> {
        let mut block_hash = block_hash.clone();
        let mut epoch_id = self.get_block_header(&block_hash)?.epoch_id().clone();
        let mut shard_layout = self.runtime_adapter.get_shard_layout(&epoch_id)?;
        // this corrects all the shard where the original shard will split to if sharding changes
        let mut shard_ids = vec![shard_id];

        while let Ok(next_block_hash) = self.store.get_next_block_hash(&block_hash) {
            let next_block_hash = next_block_hash.clone();
            let next_epoch_id = self.get_block_header(&next_block_hash)?.epoch_id().clone();
            if next_epoch_id != epoch_id {
                let next_shard_layout = self.runtime_adapter.get_shard_layout(&next_epoch_id)?;
                if next_shard_layout != shard_layout {
                    shard_ids = shard_ids
                        .into_iter()
                        .flat_map(|id| {
                            next_shard_layout.get_split_shard_ids(id).unwrap_or_else(|| {
                                panic!("invalid shard layout {:?} because it does not contain split shards for parent shard {}", next_shard_layout, id)
                            })
                        })
                        .collect();

                    shard_layout = next_shard_layout;
                }
                epoch_id = next_epoch_id;
            }
            block_hash = next_block_hash;

            let block = self.get_block(&block_hash)?;
            let chunks = block.chunks();
            for &shard_id in shard_ids.iter() {
                if chunks[shard_id as usize].height_included() == block.header().height() {
                    return Ok(Some((block_hash, shard_id)));
                }
            }
        }

        Ok(None)
    }

    /// Returns underlying ChainStore.
    #[inline]
    pub fn store(&self) -> &ChainStore {
        &self.store
    }

    /// Returns mutable ChainStore.
    #[inline]
    pub fn mut_store(&mut self) -> &mut ChainStore {
        &mut self.store
    }

    /// Returns underlying RuntimeAdapter.
    #[inline]
    pub fn runtime_adapter(&self) -> Arc<dyn RuntimeAdapter> {
        self.runtime_adapter.clone()
    }

    /// Returns genesis block.
    #[inline]
    pub fn genesis_block(&self) -> &Block {
        &self.genesis
    }

    /// Returns genesis block header.
    #[inline]
    pub fn genesis(&self) -> &BlockHeader {
        &self.genesis.header()
    }

    /// Returns number of orphans currently in the orphan pool.
    #[inline]
    pub fn orphans_len(&self) -> usize {
        self.orphans.len()
    }

    /// Returns number of orphans currently in the orphan pool.
    #[inline]
    pub fn blocks_with_missing_chunks_len(&self) -> usize {
        self.blocks_with_missing_chunks.len()
    }

    /// Returns number of evicted orphans.
    #[inline]
    pub fn orphans_evicted_len(&self) -> usize {
        self.orphans.len_evicted()
    }

    /// Check if hash is for a known orphan.
    #[inline]
    pub fn is_orphan(&self, hash: &CryptoHash) -> bool {
        self.orphans.contains(hash)
    }

    /// Check if hash is for a known chunk orphan.
    #[inline]
    pub fn is_chunk_orphan(&self, hash: &CryptoHash) -> bool {
        self.blocks_with_missing_chunks.contains(hash)
    }

    /// Check if can sync with sync_hash
    pub fn check_sync_hash_validity(&mut self, sync_hash: &CryptoHash) -> Result<bool, Error> {
        let head = self.head()?;
        // It's important to check that Block exists because we will sync with it.
        // Do not replace with `get_block_header`.
        let sync_block = self.get_block(sync_hash)?;
        // The Epoch of sync_hash may be either the current one or the previous one
        if head.epoch_id == *sync_block.header().epoch_id()
            || head.epoch_id == *sync_block.header().next_epoch_id()
        {
            let prev_hash = sync_block.header().prev_hash().clone();
            // If sync_hash is not on the Epoch boundary, it's malicious behavior
            self.runtime_adapter.is_next_block_epoch_start(&prev_hash)
        } else {
            Ok(false) // invalid Epoch of sync_hash, possible malicious behavior
        }
    }

    /// Get transaction result for given hash of transaction or receipt id on the canonical chain
    pub fn get_execution_outcome(
        &mut self,
        id: &CryptoHash,
    ) -> Result<ExecutionOutcomeWithIdAndProof, Error> {
        let outcomes = self.store.get_outcomes_by_id(id)?;
        outcomes
            .into_iter()
            .find(|outcome| match self.get_block_header(&outcome.block_hash) {
                Ok(header) => {
                    let header = header.clone();
                    self.is_on_current_chain(&header).is_ok()
                }
                Err(_) => false,
            })
            .ok_or_else(|| ErrorKind::DBNotFoundErr(format!("EXECUTION OUTCOME: {}", id)).into())
    }

    /// Returns a vector of chunk headers, each of which corresponds to the previous chunk of
    /// a chunk in the block after `prev_block`
    /// This function is important when the block after `prev_block` has different number of chunks
    /// from `prev_block`.
    /// In block production and processing, often we need to get the previous chunks of chunks
    /// in the current block, this function provides a way to do so while handling sharding changes
    /// correctly.
    /// For example, if `prev_block` has two shards 0, 1 and the block after `prev_block` will have
    /// 4 shards 0, 1, 2, 3, 0 and 1 split from shard 0 and 2 and 3 split from shard 1.
    /// `get_prev_chunks(runtime_adapter, prev_block)` will return
    /// `[prev_block.chunks()[0], prev_block.chunks()[0], prev_block.chunks()[1], prev_block.chunks()[1]]`
    pub fn get_prev_chunk_headers(
        runtime_adapter: &dyn RuntimeAdapter,
        prev_block: &Block,
    ) -> Result<Vec<ShardChunkHeader>, Error> {
        let epoch_id = runtime_adapter.get_epoch_id_from_prev_block(&prev_block.hash())?;
        let num_shards = runtime_adapter.num_shards(&epoch_id)?;
        let prev_shard_ids =
            runtime_adapter.get_prev_shard_ids(prev_block.hash(), (0..num_shards).collect())?;
        let chunks = prev_block.chunks();
        Ok(prev_shard_ids
            .into_iter()
            .map(|shard_id| chunks.get(shard_id as usize).unwrap().clone())
            .collect())
    }

    pub fn get_prev_chunk_header(
        runtime_adapter: &dyn RuntimeAdapter,
        prev_block: &Block,
        shard_id: ShardId,
    ) -> Result<ShardChunkHeader, Error> {
        let prev_shard_id =
            runtime_adapter.get_prev_shard_ids(prev_block.hash(), vec![shard_id])?[0];
        Ok(prev_block.chunks().get(prev_shard_id as usize).unwrap().clone())
    }
}

/// Sandbox node specific operations
#[cfg(feature = "sandbox")]
impl Chain {
    pub fn patch_state(&mut self, records: Vec<StateRecord>) {
        match self.pending_states_to_patch.take() {
            None => self.pending_states_to_patch = Some(records),
            Some(mut pending) => {
                pending.extend_from_slice(&records);
                self.pending_states_to_patch = Some(pending);
            }
        }
    }

    pub fn patch_state_in_progress(&self) -> bool {
        self.pending_states_to_patch.is_some()
    }
}

/// Chain update helper, contains information that is needed to process block
/// and decide to accept it or reject it.
/// If rejected nothing will be updated in underlying storage.
/// Safe to stop process mid way (Ctrl+C or crash).
pub struct ChainUpdate<'a> {
    runtime_adapter: Arc<dyn RuntimeAdapter>,
    chain_store_update: ChainStoreUpdate<'a>,
    orphans: &'a OrphanBlockPool,
    blocks_with_missing_chunks: &'a MissingChunksPool<Orphan>,
    epoch_length: BlockHeightDelta,
    block_economics_config: &'a BlockEconomicsConfig,
    doomslug_threshold_mode: DoomslugThresholdMode,
    genesis: &'a Block,
    #[allow(unused)]
    transaction_validity_period: BlockHeightDelta,
    states_to_patch: Option<Vec<StateRecord>>,
}

pub struct SameHeightResult {
    shard_uid: ShardUId,
    gas_limit: Gas,
    apply_result: ApplyTransactionResult,
    apply_split_result_or_state_changes: Option<ApplySplitStateResultOrStateChanges>,
}

pub struct DifferentHeightResult {
    shard_uid: ShardUId,
    apply_result: ApplyTransactionResult,
    apply_split_result_or_state_changes: Option<ApplySplitStateResultOrStateChanges>,
}

pub struct SplitStateResult {
    // parent shard of the split states
    shard_uid: ShardUId,
    results: Vec<ApplySplitStateResult>,
}

pub enum ApplyChunkResult {
    SameHeight(SameHeightResult),
    DifferentHeight(DifferentHeightResult),
    SplitState(SplitStateResult),
}

impl<'a> ChainUpdate<'a> {
    pub fn new(
        store: &'a mut ChainStore,
        runtime_adapter: Arc<dyn RuntimeAdapter>,
        orphans: &'a OrphanBlockPool,
        blocks_with_missing_chunks: &'a MissingChunksPool<Orphan>,
        epoch_length: BlockHeightDelta,
        block_economics_config: &'a BlockEconomicsConfig,
        doomslug_threshold_mode: DoomslugThresholdMode,
        genesis: &'a Block,
        transaction_validity_period: BlockHeightDelta,
        states_to_patch: Option<Vec<StateRecord>>,
    ) -> Self {
        let chain_store_update: ChainStoreUpdate<'_> = store.store_update();
        <ChainUpdate<'a>>::new_impl(
            runtime_adapter,
            orphans,
            blocks_with_missing_chunks,
            epoch_length,
            block_economics_config,
            doomslug_threshold_mode,
            genesis,
            transaction_validity_period,
            states_to_patch,
            chain_store_update,
        )
    }

    pub fn new_from_save_store_update(
        store: &'a mut ChainStore,
        saved_store_update: SavedStoreUpdate,
        runtime_adapter: Arc<dyn RuntimeAdapter>,
        orphans: &'a OrphanBlockPool,
        blocks_with_missing_chunks: &'a MissingChunksPool<Orphan>,
        epoch_length: BlockHeightDelta,
        block_economics_config: &'a BlockEconomicsConfig,
        doomslug_threshold_mode: DoomslugThresholdMode,
        genesis: &'a Block,
        transaction_validity_period: BlockHeightDelta,
        states_to_patch: Option<Vec<StateRecord>>,
    ) -> Self {
        let chain_store_update = saved_store_update.restore(store);
        <ChainUpdate<'a>>::new_impl(
            runtime_adapter,
            orphans,
            blocks_with_missing_chunks,
            epoch_length,
            block_economics_config,
            doomslug_threshold_mode,
            genesis,
            transaction_validity_period,
            states_to_patch,
            chain_store_update,
        )
    }

    fn new_impl(
        runtime_adapter: Arc<dyn RuntimeAdapter>,
        orphans: &'a OrphanBlockPool,
        blocks_with_missing_chunks: &'a MissingChunksPool<Orphan>,
        epoch_length: BlockHeightDelta,
        block_economics_config: &'a BlockEconomicsConfig,
        doomslug_threshold_mode: DoomslugThresholdMode,
        genesis: &'a Block,
        transaction_validity_period: BlockHeightDelta,
        states_to_patch: Option<Vec<StateRecord>>,
        chain_store_update: ChainStoreUpdate<'a>,
    ) -> Self {
        ChainUpdate {
            runtime_adapter,
            chain_store_update,
            orphans,
            blocks_with_missing_chunks,
            epoch_length,
            block_economics_config,
            doomslug_threshold_mode,
            genesis,
            transaction_validity_period,
            states_to_patch,
        }
    }

    /// Commit changes to the chain into the database.
    pub fn commit(self) -> Result<(), Error> {
        self.chain_store_update.commit()
    }

    /// Saves store update to preserve between passing work to other thread
    pub fn into_saved_store_update(self) -> SavedStoreUpdate {
        self.chain_store_update.into()
    }

    /// Process block header as part of "header first" block propagation.
    /// We validate the header but we do not store it or update header head
    /// based on this. We will update these once we get the block back after
    /// requesting it.
    pub fn process_block_header<F>(
        &mut self,
        header: &BlockHeader,
        on_challenge: F,
    ) -> Result<(), Error>
    where
        F: FnMut(ChallengeBody) -> (),
    {
        debug!(target: "chain", "Process block header: {} at {}", header.hash(), header.height());

        self.check_known(header.hash())?;
        self.validate_header(header, &Provenance::NONE, on_challenge)?;
        Ok(())
    }

    /// Find previous header or return Orphan error if not found.
    pub fn get_previous_header(&mut self, header: &BlockHeader) -> Result<&BlockHeader, Error> {
        self.chain_store_update.get_previous_header(header).map_err(|e| match e.kind() {
            ErrorKind::DBNotFoundErr(_) => ErrorKind::Orphan.into(),
            other => other.into(),
        })
    }

    fn care_about_any_shard_or_part(
        &mut self,
        me: &Option<AccountId>,
        parent_hash: CryptoHash,
    ) -> Result<bool, Error> {
        let epoch_id = self.runtime_adapter.get_epoch_id_from_prev_block(&parent_hash)?;
        for shard_id in 0..self.runtime_adapter.num_shards(&epoch_id)? {
            if self.runtime_adapter.cares_about_shard(me.as_ref(), &parent_hash, shard_id, true)
                || self.runtime_adapter.will_care_about_shard(
                    me.as_ref(),
                    &parent_hash,
                    shard_id,
                    true,
                )
            {
                return Ok(true);
            }
        }
        for part_id in 0..self.runtime_adapter.num_total_parts() {
            if &Some(self.runtime_adapter.get_part_owner(&parent_hash, part_id as u64)?) == me {
                return Ok(true);
            }
        }
        Ok(false)
    }

    pub fn ping_missing_chunks(
        &mut self,
        me: &Option<AccountId>,
        parent_hash: CryptoHash,
        block: &Block,
    ) -> Result<(), Error> {
        if !self.care_about_any_shard_or_part(me, parent_hash)? {
            return Ok(());
        }
        let mut missing = vec![];
        let height = block.header().height();
        for (shard_id, chunk_header) in block.chunks().iter().enumerate() {
            // Check if any chunks are invalid in this block.
            if let Some(encoded_chunk) =
                self.chain_store_update.is_invalid_chunk(&chunk_header.chunk_hash())?
            {
                let merkle_paths = Block::compute_chunk_headers_root(block.chunks().iter()).1;
                let chunk_proof = ChunkProofs {
                    block_header: block.header().try_to_vec().expect("Failed to serialize"),
                    merkle_proof: merkle_paths[shard_id].clone(),
                    chunk: MaybeEncodedShardChunk::Encoded(encoded_chunk.clone()),
                };
                return Err(ErrorKind::InvalidChunkProofs(Box::new(chunk_proof)).into());
            }
            let shard_id = shard_id as ShardId;
            if chunk_header.height_included() == height {
                let chunk_hash = chunk_header.chunk_hash();

                if let Err(_) =
                    self.chain_store_update.get_partial_chunk(&chunk_header.chunk_hash())
                {
                    missing.push(chunk_header.clone());
                } else if self.runtime_adapter.cares_about_shard(
                    me.as_ref(),
                    &parent_hash,
                    shard_id,
                    true,
                ) || self.runtime_adapter.will_care_about_shard(
                    me.as_ref(),
                    &parent_hash,
                    shard_id,
                    true,
                ) {
                    if let Err(_) = self.chain_store_update.get_chunk(&chunk_hash) {
                        missing.push(chunk_header.clone());
                    }
                }
            }
        }
        if !missing.is_empty() {
            return Err(ErrorKind::ChunksMissing(missing).into());
        }
        Ok(())
    }

    pub fn save_incoming_receipts_from_block(
        &mut self,
        me: &Option<AccountId>,
        block: &Block,
    ) -> Result<(), Error> {
        if !self.care_about_any_shard_or_part(me, *block.header().prev_hash())? {
            return Ok(());
        }
        let height = block.header().height();
        let mut receipt_proofs_by_shard_id = HashMap::new();

        for chunk_header in block.chunks().iter() {
            if chunk_header.height_included() == height {
                let partial_encoded_chunk =
                    self.chain_store_update.get_partial_chunk(&chunk_header.chunk_hash()).unwrap();
                for receipt in partial_encoded_chunk.receipts().iter() {
                    let ReceiptProof(_, shard_proof) = receipt;
                    let ShardProof { from_shard_id: _, to_shard_id, proof: _ } = shard_proof;
                    receipt_proofs_by_shard_id
                        .entry(*to_shard_id)
                        .or_insert_with(Vec::new)
                        .push(receipt.clone());
                }
            }
        }

        for (shard_id, mut receipt_proofs) in receipt_proofs_by_shard_id {
            let mut slice = [0u8; 32];
            slice.copy_from_slice(block.hash().as_ref());
            let mut rng: StdRng = SeedableRng::from_seed(slice);
            receipt_proofs.shuffle(&mut rng);
            self.chain_store_update.save_incoming_receipt(&block.hash(), shard_id, receipt_proofs);
        }

        Ok(())
    }

    pub fn create_chunk_state_challenge(
        &mut self,
        prev_block: &Block,
        block: &Block,
        chunk_header: &ShardChunkHeader,
    ) -> Result<ChunkState, Error> {
        let chunk_shard_id = chunk_header.shard_id();
        let prev_chunk_header = &prev_block.chunks()[chunk_shard_id as usize];
        let prev_merkle_proofs = Block::compute_chunk_headers_root(prev_block.chunks().iter()).1;
        let merkle_proofs = Block::compute_chunk_headers_root(block.chunks().iter()).1;
        let prev_chunk = self
            .chain_store_update
            .get_chain_store()
            .get_chunk_clone_from_header(&prev_block.chunks()[chunk_shard_id as usize].clone())
            .unwrap();
        let receipt_proof_response: Vec<ReceiptProofResponse> =
            self.chain_store_update.get_incoming_receipts_for_shard(
                chunk_shard_id,
                *prev_block.hash(),
                prev_chunk_header.height_included(),
            )?;
        let receipts = collect_receipts_from_response(&receipt_proof_response);

        let challenges_result = self.verify_challenges(
            block.challenges(),
            block.header().epoch_id(),
            block.header().prev_hash(),
            Some(&block.hash()),
        )?;
        let prev_chunk_inner = prev_chunk.cloned_header().take_inner();
        let is_first_block_with_chunk_of_version = check_if_block_is_first_with_chunk_of_version(
            &mut self.chain_store_update,
            self.runtime_adapter.as_ref(),
            &prev_block.hash(),
            chunk_shard_id,
        )?;
        let apply_result = self
            .runtime_adapter
            .apply_transactions_with_optional_storage_proof(
                chunk_shard_id,
                prev_chunk_inner.prev_state_root(),
                prev_chunk.height_included(),
                prev_block.header().raw_timestamp(),
                prev_chunk_inner.prev_block_hash(),
                &prev_block.hash(),
                &receipts,
                prev_chunk.transactions(),
                prev_chunk_inner.validator_proposals(),
                prev_block.header().gas_price(),
                prev_chunk_inner.gas_limit(),
                &challenges_result,
                *block.header().random_value(),
                true,
                true,
                is_first_block_with_chunk_of_version,
                None,
            )
            .unwrap();
        let partial_state = apply_result.proof.unwrap().nodes;
        Ok(ChunkState {
            prev_block_header: prev_block.header().try_to_vec()?,
            block_header: block.header().try_to_vec()?,
            prev_merkle_proof: prev_merkle_proofs[chunk_shard_id as usize].clone(),
            merkle_proof: merkle_proofs[chunk_shard_id as usize].clone(),
            prev_chunk,
            chunk_header: chunk_header.clone(),
            partial_state,
        })
    }

    /// Applies chunks and processes results
    fn apply_chunks_and_process_results(
        &mut self,
        block: &Block,
        prev_block: &Block,
        work: Vec<Box<dyn FnOnce() -> Result<ApplyChunkResult, Error> + Send + 'static>>,
    ) -> Result<(), Error> {
        let apply_results = do_apply_chunks(work);
        self.apply_chunk_postprocessing(block, prev_block, apply_results)
    }

    fn apply_chunk_postprocessing(
        &mut self,
        block: &Block,
        prev_block: &Block,
        apply_results: Vec<Result<ApplyChunkResult, Error>>,
    ) -> Result<(), Error> {
        apply_results.into_iter().try_for_each(|result| -> Result<(), Error> {
            self.process_apply_chunk_result(
                result?,
                block.hash().clone(),
                prev_block.hash().clone(),
            )
        })
    }

    fn get_split_state_roots(
        &mut self,
        block: &Block,
        shard_id: ShardId,
    ) -> Result<HashMap<ShardUId, StateRoot>, Error> {
        let next_shard_layout =
            self.runtime_adapter.get_shard_layout(block.header().next_epoch_id())?;
        let new_shards = next_shard_layout.get_split_shard_uids(shard_id).unwrap_or_else(|| {
            panic!("shard layout must contain maps of all shards to its split shards {}", shard_id)
        });
        new_shards
            .iter()
            .map(|shard_uid| {
                self.chain_store_update
                    .get_chunk_extra(block.header().prev_hash(), shard_uid)
                    .map(|chunk_extra| (*shard_uid, *chunk_extra.state_root()))
            })
            .collect()
    }

    /// Creates jobs that would apply chunks
    fn apply_chunks_preprocessing(
        &mut self,
        me: &Option<AccountId>,
        block: &Block,
        prev_block: &Block,
        mode: ApplyChunksMode,
    ) -> Result<Vec<Box<dyn FnOnce() -> Result<ApplyChunkResult, Error> + Send + 'static>>, Error>
    {
        let mut result: Vec<Box<dyn FnOnce() -> Result<ApplyChunkResult, Error> + Send + 'static>> =
            Vec::new();
        let challenges_result = self.verify_challenges(
            block.challenges(),
            block.header().epoch_id(),
            block.header().prev_hash(),
            Some(&block.hash()),
        )?;
        self.chain_store_update.save_block_extra(&block.hash(), BlockExtra { challenges_result });
        let protocol_version =
            self.runtime_adapter.get_epoch_protocol_version(block.header().epoch_id())?;

        let prev_hash = block.header().prev_hash();
        let will_shard_layout_change =
            self.runtime_adapter.will_shard_layout_change_next_epoch(prev_hash)?;
        let prev_chunk_headers = Chain::get_prev_chunk_headers(&*self.runtime_adapter, prev_block)?;
        for (shard_id, (chunk_header, prev_chunk_header)) in
            (block.chunks().iter().zip(prev_chunk_headers.iter())).enumerate()
        {
            let shard_id = shard_id as ShardId;
            let cares_about_shard_this_epoch =
                self.runtime_adapter.cares_about_shard(me.as_ref(), prev_hash, shard_id, true);
            let cares_about_shard_next_epoch =
                self.runtime_adapter.will_care_about_shard(me.as_ref(), prev_hash, shard_id, true);
            // We want to guarantee that transactions are only applied once for each shard, even
            // though apply_chunks may be called twice, once with ApplyChunksMode::NotCaughtUp
            // once with ApplyChunksMode::CatchingUp
            // Note that this variable does not guard whether we split states or not, see the comments
            // before `need_to_split_state`
            let should_apply_transactions = match mode {
                // next epoch's shard states are not ready, only update this epoch's shards
                ApplyChunksMode::NotCaughtUp => cares_about_shard_this_epoch,
                // update both this epoch and next epoch
                ApplyChunksMode::IsCaughtUp => {
                    cares_about_shard_this_epoch || cares_about_shard_next_epoch
                }
                // catching up next epoch's shard states, do not update this epoch's shard state
                // since it has already been updated through ApplyChunksMode::NotCaughtUp
                ApplyChunksMode::CatchingUp => {
                    !cares_about_shard_this_epoch && cares_about_shard_next_epoch
                }
            };
            let need_to_split_states = will_shard_layout_change && cares_about_shard_next_epoch;
            // We can only split states when states are ready, i.e., mode != ApplyChunksMode::NotCaughtUp
            // 1) if should_apply_transactions == true && split_state_roots.is_some(),
            //     that means split states are ready.
            //    `apply_split_state_changes` will apply updates to split_states
            // 2) if should_apply_transactions == true && split_state_roots.is_none(),
            //     that means split states are not ready yet.
            //    `apply_split_state_changes` will return `state_changes_for_split_states`,
            //     which will be stored to the database in `process_apply_chunks`
            // 3) if should_apply_transactions == false && split_state_roots.is_some()
            //    This implies mode == CatchingUp and cares_about_shard_this_epoch == true,
            //    otherwise should_apply_transactions will be true
            //    That means transactions have already been applied last time when apply_chunks are
            //    called with mode NotCaughtUp, therefore `state_changes_for_split_states` have been
            //    stored in the database. Then we can safely read that and apply that to the split
            //    states
            let split_state_roots = if need_to_split_states {
                match mode {
                    ApplyChunksMode::IsCaughtUp | ApplyChunksMode::CatchingUp => {
                        Some(self.get_split_state_roots(block, shard_id)?)
                    }
                    ApplyChunksMode::NotCaughtUp => None,
                }
            } else {
                None
            };
            let shard_uid =
                self.runtime_adapter.shard_id_to_uid(shard_id, block.header().epoch_id())?;
            let is_new_chunk = chunk_header.height_included() == block.header().height();
            if should_apply_transactions {
                if is_new_chunk {
                    let prev_chunk_height_included = prev_chunk_header.height_included();
                    if cares_about_shard_this_epoch {
                        self.chain_store_update.save_receipt_id_to_shard_id(
                            &*self.runtime_adapter,
                            prev_hash,
                            shard_id,
                            prev_chunk_height_included,
                        )?;
                    }
                    // Validate state root.
                    let prev_chunk_extra =
                        self.chain_store_update.get_chunk_extra(prev_hash, &shard_uid)?.clone();

                    // Validate that all next chunk information matches previous chunk extra.
                    validate_chunk_with_chunk_extra(
                        // It's safe here to use ChainStore instead of ChainStoreUpdate
                        // because we're asking prev_chunk_header for already committed block
                        self.chain_store_update.get_chain_store(),
                        &*self.runtime_adapter,
                        &block.header().prev_hash(),
                        &prev_chunk_extra,
                        prev_chunk_height_included,
                        chunk_header,
                    )
                    .map_err(|e| {
                        debug!(target: "chain", "Failed to validate chunk extra: {:?}", e);
                        byzantine_assert!(false);
                        match self.create_chunk_state_challenge(&prev_block, &block, &chunk_header)
                        {
                            Ok(chunk_state) => {
                                Error::from(ErrorKind::InvalidChunkState(Box::new(chunk_state)))
                            }
                            Err(err) => err,
                        }
                    })?;
                    let receipt_proof_response: Vec<ReceiptProofResponse> =
                        self.chain_store_update.get_incoming_receipts_for_shard(
                            shard_id,
                            *block.hash(),
                            prev_chunk_height_included,
                        )?;
                    let receipts = collect_receipts_from_response(&receipt_proof_response);
                    let chunk = self
                        .chain_store_update
                        .get_chunk_clone_from_header(&chunk_header.clone())?;

                    let transactions = chunk.transactions();
                    if !validate_transactions_order(transactions) {
                        let merkle_paths =
                            Block::compute_chunk_headers_root(block.chunks().iter()).1;
                        let chunk_proof = ChunkProofs {
                            block_header: block.header().try_to_vec().expect("Failed to serialize"),
                            merkle_proof: merkle_paths[shard_id as usize].clone(),
                            chunk: MaybeEncodedShardChunk::Decoded(chunk),
                        };
                        return Err(Error::from(ErrorKind::InvalidChunkProofs(Box::new(
                            chunk_proof,
                        ))));
                    }

                    if checked_feature!("stable", AccessKeyNonceRange, protocol_version) {
                        let transaction_validity_period = self.transaction_validity_period;
                        for transaction in transactions {
                            self.chain_store_update
                                .get_chain_store()
                                .check_transaction_validity_period(
                                    prev_block.header(),
                                    &transaction.transaction.block_hash,
                                    transaction_validity_period,
                                )
                                .map_err(|_| Error::from(ErrorKind::InvalidTransactions))?;
                        }
                    };

                    let chunk_inner = chunk.cloned_header().take_inner();
                    let gas_limit = chunk_inner.gas_limit();

                    // This variable is responsible for checking to which block we can apply receipts previously lost in apply_chunks
                    // (see https://github.com/near/nearcore/pull/4248/)
                    // We take the first block with existing chunk in the first epoch in which protocol feature
                    // RestoreReceiptsAfterFix was enabled, and put the restored receipts there.
                    let is_first_block_with_chunk_of_version =
                        check_if_block_is_first_with_chunk_of_version(
                            &mut self.chain_store_update,
                            self.runtime_adapter.as_ref(),
                            &prev_block.hash(),
                            shard_id,
                        )?;

                    let runtime_adapter = self.runtime_adapter.clone();
                    let block_hash = block.hash().clone();
                    let challenges_result = block.header().challenges_result().clone();
                    let block_timestamp = block.header().raw_timestamp();
                    let gas_price = prev_block.header().gas_price();
                    let random_seed = *block.header().random_value();
                    let height = chunk_header.height_included();
                    let prev_block_hash = chunk_header.prev_block_hash().clone();
                    #[cfg(feature = "sandbox")]
                    let states_to_patch = self.states_to_patch.take();

                    result.push(Box::new(move || -> Result<ApplyChunkResult, Error> {
                        match runtime_adapter.apply_transactions(
                            shard_id,
                            chunk_inner.prev_state_root(),
                            height,
                            block_timestamp,
                            &prev_block_hash,
                            &block_hash,
                            &receipts,
                            chunk.transactions(),
                            chunk_inner.validator_proposals(),
                            gas_price,
                            gas_limit,
                            &challenges_result,
                            random_seed,
                            true,
                            is_first_block_with_chunk_of_version,
                            #[cfg(feature = "sandbox")]
                            states_to_patch,
                            #[cfg(not(feature = "sandbox"))]
                            None,
                        ) {
                            Ok(apply_result) => {
                                let apply_split_result_or_state_changes =
                                    if will_shard_layout_change {
                                        Some(Self::apply_split_state_changes(
                                            &*runtime_adapter,
                                            &block_hash,
                                            &prev_block_hash,
                                            &apply_result,
                                            split_state_roots,
                                        )?)
                                    } else {
                                        None
                                    };
                                Ok(ApplyChunkResult::SameHeight(SameHeightResult {
                                    gas_limit,
                                    shard_uid,
                                    apply_result,
                                    apply_split_result_or_state_changes,
                                }))
                            }
                            Err(err) => Err(ErrorKind::Other(err.to_string()).into()),
                        }
                    }));
                } else {
                    let new_extra = self
                        .chain_store_update
                        .get_chunk_extra(&prev_block.hash(), &shard_uid)?
                        .clone();

                    let runtime_adapter = self.runtime_adapter.clone();
                    let block_hash = block.hash().clone();
                    let challenges_result = block.header().challenges_result().clone();
                    let block_timestamp = block.header().raw_timestamp();
                    let gas_price = block.header().gas_price();
                    let random_seed = *block.header().random_value();
                    let height = block.header().height();
                    let prev_block_hash = prev_block.hash().clone();
                    #[cfg(feature = "sandbox")]
                    let states_to_patch = self.states_to_patch.take();
                    #[cfg(not(feature = "sandbox"))]
                    let _ = self.states_to_patch;

                    result.push(Box::new(move || -> Result<ApplyChunkResult, Error> {
                        match runtime_adapter.apply_transactions(
                            shard_id,
                            new_extra.state_root(),
                            height,
                            block_timestamp,
                            &prev_block_hash,
                            &block_hash,
                            &[],
                            &[],
                            new_extra.validator_proposals(),
                            gas_price,
                            new_extra.gas_limit(),
                            &challenges_result,
                            random_seed,
                            false,
                            false,
                            #[cfg(feature = "sandbox")]
                            states_to_patch,
                            #[cfg(not(feature = "sandbox"))]
                            None,
                        ) {
                            Ok(apply_result) => {
                                let apply_split_result_or_state_changes =
                                    if will_shard_layout_change {
                                        Some(Self::apply_split_state_changes(
                                            &*runtime_adapter,
                                            &block_hash,
                                            &prev_block_hash,
                                            &apply_result,
                                            split_state_roots,
                                        )?)
                                    } else {
                                        None
                                    };
                                Ok(ApplyChunkResult::DifferentHeight(DifferentHeightResult {
                                    shard_uid,
                                    apply_result,
                                    apply_split_result_or_state_changes,
                                }))
                            }
                            Err(err) => Err(ErrorKind::Other(err.to_string()).into()),
                        }
                    }));
                }
            } else if let Some(split_state_roots) = split_state_roots {
                // case 3)
                assert!(mode == ApplyChunksMode::CatchingUp && cares_about_shard_this_epoch);
                // Split state are ready. Read the state changes from the database and apply them
                // to the split states.
                let next_epoch_shard_layout =
                    self.runtime_adapter.get_shard_layout(block.header().next_epoch_id())?;
                let state_changes = self
                    .chain_store_update
                    .get_state_changes_for_split_states(block.hash(), shard_id)?;
                self.chain_store_update
                    .remove_state_changes_for_split_states(block.hash().clone(), shard_id);
                let runtime_adapter = self.runtime_adapter.clone();
                let block_hash = block.hash().clone();
                result.push(Box::new(move || -> Result<ApplyChunkResult, Error> {
                    Ok(ApplyChunkResult::SplitState(SplitStateResult {
                        shard_uid,
                        results: runtime_adapter.apply_update_to_split_states(
                            &block_hash,
                            split_state_roots,
                            &next_epoch_shard_layout,
                            state_changes,
                        )?,
                    }))
                }));
            }
        }

        Ok(result)
    }

    /// Process ApplyTransactionResult to apply changes to split states
    /// When shards will change next epoch,
    ///    if `split_state_roots` is not None, that means states for the split shards are ready
    ///    this function updates these states and return apply results for these states
    ///    otherwise, this function returns state changes needed to be applied to split
    ///    states. These state changes will be stored in the database by `process_split_state`
    fn apply_split_state_changes(
        runtime_adapter: &dyn RuntimeAdapter,
        block_hash: &CryptoHash,
        prev_block_hash: &CryptoHash,
        apply_result: &ApplyTransactionResult,
        split_state_roots: Option<HashMap<ShardUId, StateRoot>>,
    ) -> Result<ApplySplitStateResultOrStateChanges, Error> {
        let state_changes = StateChangesForSplitStates::from_raw_state_changes(
            apply_result.trie_changes.state_changes(),
            apply_result.processed_delayed_receipts.clone(),
        );
        let next_epoch_shard_layout = {
            let next_epoch_id =
                runtime_adapter.get_next_epoch_id_from_prev_block(prev_block_hash)?;
            runtime_adapter.get_shard_layout(&next_epoch_id)?
        };
        // split states are ready, apply update to them now
        if let Some(state_roots) = split_state_roots {
            let split_state_results = runtime_adapter.apply_update_to_split_states(
                block_hash,
                state_roots,
                &next_epoch_shard_layout,
                state_changes,
            )?;
            Ok(ApplySplitStateResultOrStateChanges::ApplySplitStateResults(split_state_results))
        } else {
            // split states are not ready yet, store state changes in consolidated_state_changes
            Ok(ApplySplitStateResultOrStateChanges::StateChangesForSplitStates(state_changes))
        }
    }

    /// Postprocess split state results or state changes, do the necessary update on chain
    /// for split state results: store the chunk extras and trie changes for the split states
    /// for state changes, store the state changes for splitting states
    fn process_split_state(
        &mut self,
        block_hash: &CryptoHash,
        prev_block_hash: &CryptoHash,
        shard_uid: &ShardUId,
        apply_results_or_state_changes: ApplySplitStateResultOrStateChanges,
    ) -> Result<(), Error> {
        match apply_results_or_state_changes {
            ApplySplitStateResultOrStateChanges::ApplySplitStateResults(results) => {
                // Split validator_proposals, gas_burnt, balance_burnt to each split shard
                // and store the chunk extra for split shards
                // Note that here we do not split outcomes by the new shard layout, we simply store
                // the outcome_root from the parent shard. This is because outcome proofs are
                // generated per shard using the old shard layout and stored in the database.
                // For these proofs to work, we must store the outcome root per shard
                // using the old shard layout instead of the new shard layout
                let chunk_extra = self.chain_store_update.get_chunk_extra(block_hash, shard_uid)?;
                let next_epoch_shard_layout = {
                    let epoch_id =
                        self.runtime_adapter.get_next_epoch_id_from_prev_block(prev_block_hash)?;
                    self.runtime_adapter.get_shard_layout(&epoch_id)?
                };

                let mut validator_proposals_by_shard: HashMap<_, Vec<_>> = HashMap::new();
                for validator_proposal in chunk_extra.validator_proposals() {
                    let shard_id = account_id_to_shard_uid(
                        &validator_proposal.account_id(),
                        &next_epoch_shard_layout,
                    );
                    validator_proposals_by_shard
                        .entry(shard_id)
                        .or_default()
                        .push(validator_proposal);
                }

                let num_split_shards = next_epoch_shard_layout
                    .get_split_shard_uids(shard_uid.shard_id())
                    .unwrap_or_else(|| panic!("invalid shard layout {:?}", next_epoch_shard_layout))
                    .len() as NumShards;
                let total_gas_used = chunk_extra.gas_used();
                let total_balance_burnt = chunk_extra.balance_burnt();
                let gas_res = total_gas_used % num_split_shards;
                let gas_split = total_gas_used / num_split_shards;
                let balance_res = (total_balance_burnt % num_split_shards as u128) as NumShards;
                let balance_split = total_balance_burnt / (num_split_shards as u128);
                let gas_limit = chunk_extra.gas_limit();
                let outcome_root = chunk_extra.outcome_root().clone();

                let mut sum_gas_used = 0;
                let mut sum_balance_burnt = 0;
                for result in results {
                    let shard_id = result.shard_uid.shard_id();
                    let gas_burnt = gas_split + if shard_id < gas_res { 1 } else { 0 };
                    let balance_burnt = balance_split + if shard_id < balance_res { 1 } else { 0 };
                    let new_chunk_extra = ChunkExtra::new(
                        &result.new_root,
                        outcome_root.clone(),
                        validator_proposals_by_shard.remove(&result.shard_uid).unwrap_or_default(),
                        gas_burnt,
                        gas_limit,
                        balance_burnt,
                    );
                    sum_gas_used += gas_burnt;
                    sum_balance_burnt += balance_burnt;

                    self.chain_store_update.save_chunk_extra(
                        &block_hash,
                        &result.shard_uid,
                        new_chunk_extra,
                    );
                    self.chain_store_update.save_trie_changes(result.trie_changes);
                }
                assert_eq!(sum_gas_used, total_gas_used);
                assert_eq!(sum_balance_burnt, total_balance_burnt);
            }
            ApplySplitStateResultOrStateChanges::StateChangesForSplitStates(state_changes) => {
                self.chain_store_update.add_state_changes_for_split_states(
                    block_hash.clone(),
                    shard_uid.shard_id(),
                    state_changes,
                );
            }
        }
        Ok(())
    }

    /// Processed results of applying chunk
    fn process_apply_chunk_result(
        &mut self,
        result: ApplyChunkResult,
        block_hash: CryptoHash,
        prev_block_hash: CryptoHash,
    ) -> Result<(), Error> {
        match result {
            ApplyChunkResult::SameHeight(SameHeightResult {
                gas_limit,
                shard_uid,
                apply_result,
                apply_split_result_or_state_changes,
            }) => {
                let (outcome_root, outcome_paths) =
                    ApplyTransactionResult::compute_outcomes_proof(&apply_result.outcomes);
                let shard_id = shard_uid.shard_id();

                // Save state root after applying transactions.
                self.chain_store_update.save_chunk_extra(
                    &block_hash,
                    &shard_uid,
                    ChunkExtra::new(
                        &apply_result.new_root,
                        outcome_root,
                        apply_result.validator_proposals,
                        apply_result.total_gas_burnt,
                        gas_limit,
                        apply_result.total_balance_burnt,
                    ),
                );
                self.chain_store_update.save_trie_changes(apply_result.trie_changes);
                self.chain_store_update.save_outgoing_receipt(
                    &block_hash,
                    shard_id,
                    apply_result.outgoing_receipts,
                );
                // Save receipt and transaction results.
                self.chain_store_update.save_outcomes_with_proofs(
                    &block_hash,
                    shard_id,
                    apply_result.outcomes,
                    outcome_paths,
                );
                if let Some(apply_results_or_state_changes) = apply_split_result_or_state_changes {
                    self.process_split_state(
                        &block_hash,
                        &prev_block_hash,
                        &shard_uid,
                        apply_results_or_state_changes,
                    )?;
                }
            }
            ApplyChunkResult::DifferentHeight(DifferentHeightResult {
                shard_uid,
                apply_result,
                apply_split_result_or_state_changes,
            }) => {
                let mut new_extra =
                    self.chain_store_update.get_chunk_extra(&prev_block_hash, &shard_uid)?.clone();

                *new_extra.state_root_mut() = apply_result.new_root;

                self.chain_store_update.save_chunk_extra(&block_hash, &shard_uid, new_extra);
                self.chain_store_update.save_trie_changes(apply_result.trie_changes);

                if let Some(apply_results_or_state_changes) = apply_split_result_or_state_changes {
                    self.process_split_state(
                        &block_hash,
                        &prev_block_hash,
                        &shard_uid,
                        apply_results_or_state_changes,
                    )?;
                }
            }
            ApplyChunkResult::SplitState(SplitStateResult { shard_uid, results }) => {
                self.process_split_state(
                    &block_hash,
                    &prev_block_hash,
                    &shard_uid,
                    ApplySplitStateResultOrStateChanges::ApplySplitStateResults(results),
                )?;
            }
        };
        Ok(())
    }

    /// Runs the block processing, including validation and finding a place for the new block in the chain.
    /// Returns new head if chain head updated, as well as a boolean indicating if we need to start
    ///    fetching state for the next epoch.
    fn process_block<F>(
        &mut self,
        me: &Option<AccountId>,
        block: &MaybeValidated<Block>,
        provenance: &Provenance,
        on_challenge: F,
    ) -> Result<(Option<Tip>, bool), Error>
    where
        F: FnMut(ChallengeBody) -> (),
    {
        let _span =
            tracing::debug_span!(target: "chain", "Process block", "#{}", block.header().height())
                .entered();
        debug!(target: "chain", "Block {}, approvals: {}, me: {:?}", block.hash(), block.header().num_approvals(), me);

        // Check that we know the epoch of the block before we try to get the header
        // (so that a block from unknown epoch doesn't get marked as an orphan)
        if !self.runtime_adapter.epoch_exists(&block.header().epoch_id()) {
            return Err(ErrorKind::EpochOutOfBounds(block.header().epoch_id().clone()).into());
        }

        if block.chunks().len()
            != self.runtime_adapter.num_shards(&block.header().epoch_id())? as usize
        {
            return Err(ErrorKind::IncorrectNumberOfChunkHeaders.into());
        }

        // Check if we have already processed this block previously.
        self.check_known(block.header().hash())?;

        // Delay hitting the db for current chain head until we know this block is not already known.
        let head = self.chain_store_update.head()?;
        let is_next = block.header().prev_hash() == &head.last_block_hash;

        // A heuristic to prevent block height to jump too fast towards BlockHeight::max and cause
        // overflow-related problems
        let block_height = block.header().height();
        if block_height > head.height + self.epoch_length * 20 {
            return Err(ErrorKind::InvalidBlockHeight(block_height).into());
        }

        // Block is an orphan if we do not know about the previous full block.
        if !is_next && !self.chain_store_update.block_exists(&block.header().prev_hash())? {
            // Before we add the block to the orphan pool, do some checks:
            // 1. Block header is signed by the block producer for height.
            // 2. Chunk headers in block body match block header.
            // 3. Header has enough approvals from epoch block producers.
            // Not checked:
            // - Block producer could be slashed
            // - Chunk header signatures could be wrong
            if !self.partial_verify_orphan_header_signature(&block.header())? {
                return Err(ErrorKind::InvalidSignature.into());
            }
            block.check_validity()?;
            // TODO: enable after #3729 and #3863
            // self.verify_orphan_header_approvals(&block.header())?;
            return Err(ErrorKind::Orphan.into());
        }

        // First real I/O expense.
        let prev = self.get_previous_header(block.header())?;
        let prev_hash = *prev.hash();
        let prev_prev_hash = *prev.prev_hash();
        let prev_gas_price = prev.gas_price();
        let prev_epoch_id = prev.epoch_id().clone();
        let prev_random_value = *prev.random_value();
        let prev_height = prev.height();

        // Do not accept old forks
        if prev_height < self.runtime_adapter.get_gc_stop_height(&head.last_block_hash) {
            return Err(ErrorKind::InvalidBlockHeight(prev_height).into());
        }

        let (is_caught_up, needs_to_start_fetching_state) =
            if self.runtime_adapter.is_next_block_epoch_start(&prev_hash)? {
                if !self.prev_block_is_caught_up(&prev_prev_hash, &prev_hash)? {
                    // The previous block is not caught up for the next epoch relative to the previous
                    // block, which is the current epoch for this block, so this block cannot be applied
                    // at all yet, needs to be orphaned
                    return Err(ErrorKind::Orphan.into());
                }

                // For the first block of the epoch we never apply state for the next epoch, so it's
                // always caught up.
                (false, true)
            } else {
                (self.prev_block_is_caught_up(&prev_prev_hash, &prev_hash)?, false)
            };

        debug!(target: "chain", "{:?} Process block {}, is_caught_up: {}, need_to_start_fetching_state: {}", me, block.hash(), is_caught_up, needs_to_start_fetching_state);

        // Check the header is valid before we proceed with the full block.
        self.process_header_for_block(block.header(), provenance, on_challenge)?;

        self.runtime_adapter.verify_block_vrf(
            &block.header().epoch_id(),
            block.header().height(),
            &prev_random_value,
            block.vrf_value(),
            block.vrf_proof(),
        )?;

        if block.header().random_value() != &hash(block.vrf_value().0.as_ref()) {
            return Err(ErrorKind::InvalidRandomnessBeaconOutput.into());
        }

        let res = block.validate_with(|block| {
            Chain::validate_block_impl(self.runtime_adapter.as_ref(), &self.genesis, block)
                .map(|_| true)
        });
        if let Err(e) = res {
            byzantine_assert!(false);
            return Err(e.into());
        }

        let protocol_version =
            self.runtime_adapter.get_epoch_protocol_version(&block.header().epoch_id())?;
        if !block.verify_gas_price(
            prev_gas_price,
            self.block_economics_config.min_gas_price(protocol_version),
            self.block_economics_config.max_gas_price(protocol_version),
            self.block_economics_config.gas_price_adjustment_rate(protocol_version),
        ) {
            byzantine_assert!(false);
            return Err(ErrorKind::InvalidGasPrice.into());
        }

        let prev_block = self.chain_store_update.get_block(&prev_hash)?.clone();

        self.ping_missing_chunks(me, prev_hash, &block)?;
        self.save_incoming_receipts_from_block(me, &block)?;

        // Do basic validation of chunks before applying the transactions
        let prev_chunk_headers =
            Chain::get_prev_chunk_headers(&*self.runtime_adapter, &prev_block)?;
        for (chunk_header, prev_chunk_header) in
            block.chunks().iter().zip(prev_chunk_headers.iter())
        {
            if chunk_header.height_included() == block.header().height() {
                if &chunk_header.prev_block_hash() != block.header().prev_hash() {
                    return Err(ErrorKind::InvalidChunk.into());
                }
            } else {
                if prev_chunk_header != chunk_header {
                    return Err(ErrorKind::InvalidChunk.into());
                }
            }
        }

        // If we have the state for shards in the next epoch already downloaded, apply the state transition
        // for these states as well
        // otherwise put the block into the permanent storage, waiting for be caught up
        let apply_chunk_work = if is_caught_up {
            self.apply_chunks_preprocessing(me, block, &prev_block, ApplyChunksMode::IsCaughtUp)?
        } else {
            self.chain_store_update.add_block_to_catchup(prev_hash, *block.hash());
            self.apply_chunks_preprocessing(me, block, &prev_block, ApplyChunksMode::NotCaughtUp)?
        };

        self.apply_chunks_and_process_results(block, &prev_block, apply_chunk_work)?;

        // Verify that proposals from chunks match block header proposals.
        let block_height = block.header().height();
        for pair in block
            .chunks()
            .iter()
            .filter(|chunk| block_height == chunk.height_included())
            .flat_map(|chunk| chunk.validator_proposals())
            .zip_longest(block.header().validator_proposals())
        {
            match pair {
                itertools::EitherOrBoth::Both(cp, hp) => {
                    if hp != cp {
                        // Proposals differed!
                        return Err(ErrorKind::InvalidValidatorProposals.into());
                    }
                }
                _ => {
                    // Can only occur if there were a different number of proposals in the header
                    // and chunks
                    return Err(ErrorKind::InvalidValidatorProposals.into());
                }
            }
        }

        // If block checks out, record validator proposals for given block.
        let last_final_block = block.header().last_final_block();
        let last_finalized_height = if last_final_block == &CryptoHash::default() {
            self.chain_store_update.get_genesis_height()
        } else {
            self.chain_store_update.get_block_header(last_final_block)?.height()
        };

        let epoch_manager_update = self.runtime_adapter.add_validator_proposals(
            BlockHeaderInfo::new(&block.header(), last_finalized_height),
        )?;
        self.chain_store_update.merge(epoch_manager_update);

        // Add validated block to the db, even if it's not the canonical fork.
        self.chain_store_update.save_block(block.clone().into_inner());
        self.chain_store_update.inc_block_refcount(block.header().prev_hash())?;

        // Update the chain head if it's the new tip
        let res = self.update_head(block.header())?;

        if res.is_some() {
            // On the epoch switch record the epoch light client block
            // Note that we only do it if `res.is_some()`, i.e. if the current block is the head.
            // This is necessary because the computation of the light client block relies on
            // `ColNextBlockHash`-es populated, and they are only populated for the canonical
            // chain. We need to be careful to avoid a situation when the first block of the epoch
            // never becomes a tip of the canonical chain.
            // Presently the epoch boundary is defined by the height, and the fork choice rule
            // is also just height, so the very first block to cross the epoch end is guaranteed
            // to be the head of the chain, and result in the light client block produced.
            if block.header().epoch_id() != &prev_epoch_id {
                let prev = self.get_previous_header(&block.header())?.clone();
                if prev.last_final_block() != &CryptoHash::default() {
                    let light_client_block = self.create_light_client_block(&prev)?;
                    self.chain_store_update
                        .save_epoch_light_client_block(&prev_epoch_id.0, light_client_block);
                }
            }
        }

        Ok((res, needs_to_start_fetching_state))
    }

    pub fn create_light_client_block(
        &mut self,
        header: &BlockHeader,
    ) -> Result<LightClientBlockView, Error> {
        // First update the last next_block, since it might not be set yet
        self.chain_store_update.save_next_block_hash(header.prev_hash(), *header.hash());

        Chain::create_light_client_block(
            header,
            &*self.runtime_adapter,
            &mut self.chain_store_update,
        )
    }

    fn prev_block_is_caught_up(
        &self,
        prev_prev_hash: &CryptoHash,
        prev_hash: &CryptoHash,
    ) -> Result<bool, Error> {
        // Needs to be used with care: for the first block of each epoch the semantic is slightly
        // different, since the prev_block is in a different epoch. So for all the blocks but the
        // first one in each epoch this method returns true if the block is ready to have state
        // applied for the next epoch, while for the first block in a particular epoch this method
        // returns true if the block is ready to have state applied for the current epoch (and
        // otherwise should be orphaned)
        Ok(!self.chain_store_update.get_blocks_to_catchup(prev_prev_hash)?.contains(&prev_hash))
    }

    /// Process a block header as part of processing a full block.
    /// We want to be sure the header is valid before processing the full block.
    fn process_header_for_block<F>(
        &mut self,
        header: &BlockHeader,
        provenance: &Provenance,
        on_challenge: F,
    ) -> Result<(), Error>
    where
        F: FnMut(ChallengeBody) -> (),
    {
        self.validate_header(header, provenance, on_challenge)?;
        self.chain_store_update.save_block_header(header.clone())?;
        self.update_header_head_if_not_challenged(header)?;
        Ok(())
    }

    fn validate_header<F>(
        &mut self,
        header: &BlockHeader,
        provenance: &Provenance,
        mut on_challenge: F,
    ) -> Result<(), Error>
    where
        F: FnMut(ChallengeBody) -> (),
    {
        // Refuse blocks from the too distant future.
        if header.timestamp() > Utc::now() + Duration::seconds(ACCEPTABLE_TIME_DIFFERENCE) {
            return Err(ErrorKind::InvalidBlockFutureTime(header.timestamp()).into());
        }

        // First I/O cost, delay as much as possible.
        if !self.runtime_adapter.verify_header_signature(header)? {
            return Err(ErrorKind::InvalidSignature.into());
        }

        // Check we don't know a block with given height already.
        // If we do - send out double sign challenge and keep going as double signed blocks are valid blocks.
        if let Ok(epoch_id_to_blocks) = self
            .chain_store_update
            .get_chain_store()
            .get_all_block_hashes_by_height(header.height())
            .map(Clone::clone)
        {
            // Check if there is already known block of the same height that has the same epoch id
            if let Some(block_hashes) = epoch_id_to_blocks.get(&header.epoch_id()) {
                // This should be guaranteed but it doesn't hurt to check again
                if !block_hashes.contains(header.hash()) {
                    let other_header = self
                        .chain_store_update
                        .get_block_header(block_hashes.iter().next().unwrap())?;

                    on_challenge(ChallengeBody::BlockDoubleSign(BlockDoubleSign {
                        left_block_header: header.try_to_vec().expect("Failed to serialize"),
                        right_block_header: other_header.try_to_vec().expect("Failed to serialize"),
                    }));
                }
            }
        }

        let prev_header = self.get_previous_header(header)?.clone();

        // Check that epoch_id in the header does match epoch given previous header (only if previous header is present).
        if &self.runtime_adapter.get_epoch_id_from_prev_block(header.prev_hash())?
            != header.epoch_id()
        {
            return Err(ErrorKind::InvalidEpochHash.into());
        }

        // Check that epoch_id in the header does match epoch given previous header (only if previous header is present).
        if &self.runtime_adapter.get_next_epoch_id_from_prev_block(header.prev_hash())?
            != header.next_epoch_id()
        {
            return Err(ErrorKind::InvalidEpochHash.into());
        }

        if header.epoch_id() == prev_header.epoch_id() {
            if header.next_bp_hash() != prev_header.next_bp_hash() {
                return Err(ErrorKind::InvalidNextBPHash.into());
            }
        } else {
            if header.next_bp_hash()
                != &Chain::compute_bp_hash(
                    &*self.runtime_adapter,
                    header.next_epoch_id().clone(),
                    header.epoch_id().clone(),
                    &header.prev_hash(),
                )?
            {
                return Err(ErrorKind::InvalidNextBPHash.into());
            }
        }

        if header.chunk_mask().len() as u64
            != self.runtime_adapter.num_shards(&header.epoch_id())?
        {
            return Err(ErrorKind::InvalidChunkMask.into());
        }

        if !header.verify_chunks_included() {
            return Err(ErrorKind::InvalidChunkMask.into());
        }

        if let Some(prev_height) = header.prev_height() {
            if prev_height != prev_header.height() {
                return Err(ErrorKind::Other("Invalid prev_height".to_string()).into());
            }
        }

        // Prevent time warp attacks and some timestamp manipulations by forcing strict
        // time progression.
        if header.raw_timestamp() <= prev_header.raw_timestamp() {
            return Err(ErrorKind::InvalidBlockPastTime(
                prev_header.timestamp(),
                header.timestamp(),
            )
            .into());
        }
        // If this is not the block we produced (hence trust in it) - validates block
        // producer, confirmation signatures and finality info.
        if *provenance != Provenance::PRODUCED {
            // first verify aggregated signature
            if !self.runtime_adapter.verify_approval(
                prev_header.hash(),
                prev_header.height(),
                header.height(),
                &header.approvals(),
            )? {
                return Err(ErrorKind::InvalidApprovals.into());
            };

            let stakes = self
                .runtime_adapter
                .get_epoch_block_approvers_ordered(header.prev_hash())?
                .iter()
                .map(|(x, is_slashed)| (x.stake_this_epoch, x.stake_next_epoch, *is_slashed))
                .collect();
            if !Doomslug::can_approved_block_be_produced(
                self.doomslug_threshold_mode,
                header.approvals(),
                &stakes,
            ) {
                return Err(ErrorKind::NotEnoughApprovals.into());
            }

            let expected_last_ds_final_block = if prev_header.height() + 1 == header.height() {
                prev_header.hash()
            } else {
                prev_header.last_ds_final_block()
            };

            let expected_last_final_block = if prev_header.height() + 1 == header.height()
                && prev_header.last_ds_final_block() == prev_header.prev_hash()
            {
                prev_header.prev_hash()
            } else {
                prev_header.last_final_block()
            };

            if header.last_ds_final_block() != expected_last_ds_final_block
                || header.last_final_block() != expected_last_final_block
            {
                return Err(ErrorKind::InvalidFinalityInfo.into());
            }

            let mut block_merkle_tree =
                self.chain_store_update.get_block_merkle_tree(header.prev_hash())?.clone();
            block_merkle_tree.insert(*header.prev_hash());
            if &block_merkle_tree.root() != header.block_merkle_root() {
                return Err(ErrorKind::InvalidBlockMerkleRoot.into());
            }
        }

        Ok(())
    }

    #[allow(dead_code)]
    fn verify_orphan_header_approvals(&mut self, header: &BlockHeader) -> Result<(), Error> {
        let prev_hash = header.prev_hash();
        let prev_height = match header.prev_height() {
            None => {
                // this will accept orphans of V1 and V2
                // TODO: reject header V1 and V2 after a certain height
                return Ok(());
            }
            Some(prev_height) => prev_height,
        };
        let height = header.height();
        let epoch_id = header.epoch_id();
        let approvals = header.approvals();
        self.runtime_adapter.verify_approvals_and_threshold_orphan(
            epoch_id,
            self.doomslug_threshold_mode,
            prev_hash,
            prev_height,
            height,
            approvals,
        )
    }

    /// Update the header head if this header has most work.
    fn update_header_head_if_not_challenged(
        &mut self,
        header: &BlockHeader,
    ) -> Result<Option<Tip>, Error> {
        let header_head = self.chain_store_update.header_head()?;
        if header.height() > header_head.height {
            let tip = Tip::from_header(header);
            self.chain_store_update.save_header_head_if_not_challenged(&tip)?;
            debug!(target: "chain", "Header head updated to {} at {}", tip.last_block_hash, tip.height);

            Ok(Some(tip))
        } else {
            Ok(None)
        }
    }

    fn update_final_head_from_block(&mut self, header: &BlockHeader) -> Result<Option<Tip>, Error> {
        let final_head = self.chain_store_update.final_head()?;
        let last_final_block_header =
            match self.chain_store_update.get_block_header(header.last_final_block()) {
                Ok(final_header) => final_header,
                Err(e) => match e.kind() {
                    ErrorKind::DBNotFoundErr(_) => return Ok(None),
                    _ => return Err(e),
                },
            };
        if last_final_block_header.height() > final_head.height {
            let tip = Tip::from_header(last_final_block_header);
            self.chain_store_update.save_final_head(&tip)?;
            Ok(Some(tip))
        } else {
            Ok(None)
        }
    }

    /// Directly updates the head if we've just appended a new block to it or handle
    /// the situation where the block has higher height to have a fork
    fn update_head(&mut self, header: &BlockHeader) -> Result<Option<Tip>, Error> {
        // if we made a fork with higher height than the head (which should also be true
        // when extending the head), update it
        self.update_final_head_from_block(header)?;
        let head = self.chain_store_update.head()?;
        if header.height() > head.height {
            let tip = Tip::from_header(header);

            self.chain_store_update.save_body_head(&tip)?;
            metrics::BLOCK_HEIGHT_HEAD.set(tip.height as i64);
            debug!(target: "chain", "Head updated to {} at {}", tip.last_block_hash, tip.height);
            Ok(Some(tip))
        } else {
            Ok(None)
        }
    }

    /// Marks a block as invalid,
    fn mark_block_as_challenged(
        &mut self,
        block_hash: &CryptoHash,
        challenger_hash: Option<&CryptoHash>,
    ) -> Result<(), Error> {
        info!(target: "chain", "Marking {} as challenged block (challenged in {:?}) and updating the chain.", block_hash, challenger_hash);
        let block_header = match self.chain_store_update.get_block_header(block_hash) {
            Ok(block_header) => block_header.clone(),
            Err(e) => match e.kind() {
                ErrorKind::DBNotFoundErr(_) => {
                    // The block wasn't seen yet, still challenge is good.
                    self.chain_store_update.save_challenged_block(*block_hash);
                    return Ok(());
                }
                _ => return Err(e),
            },
        };

        let cur_block_at_same_height =
            match self.chain_store_update.get_block_hash_by_height(block_header.height()) {
                Ok(bh) => Some(bh),
                Err(e) => match e.kind() {
                    ErrorKind::DBNotFoundErr(_) => None,
                    _ => return Err(e),
                },
            };

        self.chain_store_update.save_challenged_block(*block_hash);

        // If the block being invalidated is on the canonical chain, update head
        if cur_block_at_same_height == Some(*block_hash) {
            // We only consider two candidates for the new head: the challenger and the block
            //   immediately preceding the block being challenged
            // It could be that there is a better chain known. However, it is extremely unlikely,
            //   and even if there's such chain available, the very next block built on it will
            //   bring this node's head to that chain.
            let prev_header =
                self.chain_store_update.get_block_header(block_header.prev_hash())?.clone();
            let prev_height = prev_header.height();
            let new_head_header = if let Some(hash) = challenger_hash {
                let challenger_header = self.chain_store_update.get_block_header(hash)?;
                if challenger_header.height() > prev_height {
                    challenger_header
                } else {
                    &prev_header
                }
            } else {
                &prev_header
            };
            let last_final_block = *new_head_header.last_final_block();

            let tip = Tip::from_header(new_head_header);
            self.chain_store_update.save_head(&tip)?;
            let new_final_header =
                self.chain_store_update.get_block_header(&last_final_block)?.clone();
            self.chain_store_update.save_final_head(&Tip::from_header(&new_final_header))?;
        }

        Ok(())
    }

    /// Check if header is recent or in the store
    fn check_header_known(&mut self, header: &BlockHeader) -> Result<(), Error> {
        let header_head = self.chain_store_update.header_head()?;
        if header.hash() == &header_head.last_block_hash
            || header.hash() == &header_head.prev_block_hash
        {
            return Err(ErrorKind::Unfit("header already known".to_string()).into());
        }
        self.check_known_store(header.hash())
    }

    /// Quick in-memory check for fast-reject any block handled recently.
    fn check_known_head(&self, block_hash: &CryptoHash) -> Result<(), Error> {
        let head = self.chain_store_update.head()?;
        if block_hash == &head.last_block_hash || block_hash == &head.prev_block_hash {
            return Err(ErrorKind::Unfit("already known in head".to_string()).into());
        }
        Ok(())
    }

    /// Check if this block is in the set of known orphans.
    fn check_known_orphans(&self, block_hash: &CryptoHash) -> Result<(), Error> {
        if self.orphans.contains(block_hash) {
            return Err(ErrorKind::Unfit("already known in orphans".to_string()).into());
        }
        if self.blocks_with_missing_chunks.contains(block_hash) {
            return Err(ErrorKind::Unfit(
                "already known in blocks with missing chunks".to_string(),
            )
            .into());
        }
        Ok(())
    }

    /// Check if this block is in the store already.
    fn check_known_store(&self, block_hash: &CryptoHash) -> Result<(), Error> {
        match self.chain_store_update.block_exists(block_hash) {
            Ok(true) => Err(ErrorKind::Unfit("already known in store".to_string()).into()),
            Ok(false) => {
                // Not yet processed this block, we can proceed.
                Ok(())
            }
            Err(e) => Err(e),
        }
    }

    /// Check if block is known: head, orphan or in store.
    fn check_known(&self, block_hash: &CryptoHash) -> Result<(), Error> {
        self.check_known_head(&block_hash)?;
        self.check_known_orphans(&block_hash)?;
        self.check_known_store(&block_hash)?;
        Ok(())
    }

    pub fn set_state_finalize(
        &mut self,
        shard_id: ShardId,
        sync_hash: CryptoHash,
        shard_state_header: ShardStateSyncResponseHeader,
    ) -> Result<(), Error> {
        let (chunk, incoming_receipts_proofs) = match shard_state_header {
            ShardStateSyncResponseHeader::V1(shard_state_header) => (
                ShardChunk::V1(shard_state_header.chunk),
                shard_state_header.incoming_receipts_proofs,
            ),
            ShardStateSyncResponseHeader::V2(shard_state_header) => {
                (shard_state_header.chunk, shard_state_header.incoming_receipts_proofs)
            }
        };

        let block_header = self
            .chain_store_update
            .get_header_on_chain_by_height(&sync_hash, chunk.height_included())?
            .clone();

        // Getting actual incoming receipts.
        let mut receipt_proof_response: Vec<ReceiptProofResponse> = vec![];
        for incoming_receipt_proof in incoming_receipts_proofs.iter() {
            let ReceiptProofResponse(hash, _) = incoming_receipt_proof;
            let block_header = self.chain_store_update.get_block_header(&hash)?;
            if block_header.height() <= chunk.height_included() {
                receipt_proof_response.push(incoming_receipt_proof.clone());
            }
        }
        let receipts = collect_receipts_from_response(&receipt_proof_response);
        // Prev block header should be present during state sync, since headers have been synced at this point.
        let gas_price = if block_header.height() == self.chain_store_update.get_genesis_height() {
            block_header.gas_price()
        } else {
            self.chain_store_update.get_block_header(block_header.prev_hash())?.gas_price()
        };

        let chunk_header = chunk.cloned_header();
        let gas_limit = chunk_header.gas_limit();
        let is_first_block_with_chunk_of_version = check_if_block_is_first_with_chunk_of_version(
            &mut self.chain_store_update,
            self.runtime_adapter.as_ref(),
            &chunk_header.prev_block_hash(),
            shard_id,
        )?;

        let apply_result = self.runtime_adapter.apply_transactions(
            shard_id,
            &chunk_header.prev_state_root(),
            chunk_header.height_included(),
            block_header.raw_timestamp(),
            &chunk_header.prev_block_hash(),
            block_header.hash(),
            &receipts,
            chunk.transactions(),
            chunk_header.validator_proposals(),
            gas_price,
            gas_limit,
            &block_header.challenges_result(),
            *block_header.random_value(),
            true,
            is_first_block_with_chunk_of_version,
            None,
        )?;

        let (outcome_root, outcome_proofs) =
            ApplyTransactionResult::compute_outcomes_proof(&apply_result.outcomes);

        self.chain_store_update.save_chunk(chunk);

        self.chain_store_update.save_trie_changes(apply_result.trie_changes);
        let chunk_extra = ChunkExtra::new(
            &apply_result.new_root,
            outcome_root,
            apply_result.validator_proposals,
            apply_result.total_gas_burnt,
            gas_limit,
            apply_result.total_balance_burnt,
        );
        let shard_uid = self.runtime_adapter.shard_id_to_uid(shard_id, block_header.epoch_id())?;
        self.chain_store_update.save_chunk_extra(block_header.hash(), &shard_uid, chunk_extra);

        self.chain_store_update.save_outgoing_receipt(
            &block_header.hash(),
            shard_id,
            apply_result.outgoing_receipts,
        );
        // Saving transaction results.
        self.chain_store_update.save_outcomes_with_proofs(
            block_header.hash(),
            shard_id,
            apply_result.outcomes,
            outcome_proofs,
        );
        // Saving all incoming receipts.
        for receipt_proof_response in incoming_receipts_proofs {
            self.chain_store_update.save_incoming_receipt(
                &receipt_proof_response.0,
                shard_id,
                receipt_proof_response.1,
            );
        }
        Ok(())
    }

    pub fn set_state_finalize_on_height(
        &mut self,
        height: BlockHeight,
        shard_id: ShardId,
        sync_hash: CryptoHash,
    ) -> Result<bool, Error> {
        let block_header_result =
            self.chain_store_update.get_header_on_chain_by_height(&sync_hash, height);
        if let Err(_) = block_header_result {
            // No such height, go ahead.
            return Ok(true);
        }
        let block_header = block_header_result?.clone();
        if block_header.hash() == &sync_hash {
            // Don't continue
            return Ok(false);
        }
        let prev_block_header =
            self.chain_store_update.get_block_header(&block_header.prev_hash())?.clone();

        let shard_uid = self.runtime_adapter.shard_id_to_uid(shard_id, block_header.epoch_id())?;
        let mut chunk_extra =
            self.chain_store_update.get_chunk_extra(&prev_block_header.hash(), &shard_uid)?.clone();

        let apply_result = self.runtime_adapter.apply_transactions(
            shard_id,
            chunk_extra.state_root(),
            block_header.height(),
            block_header.raw_timestamp(),
            &prev_block_header.hash(),
            &block_header.hash(),
            &[],
            &[],
            chunk_extra.validator_proposals(),
            prev_block_header.gas_price(),
            chunk_extra.gas_limit(),
            &block_header.challenges_result(),
            *block_header.random_value(),
            false,
            false,
            None,
        )?;

        self.chain_store_update.save_trie_changes(apply_result.trie_changes);
        *chunk_extra.state_root_mut() = apply_result.new_root;

        self.chain_store_update.save_chunk_extra(&block_header.hash(), &shard_uid, chunk_extra);
        Ok(true)
    }

    /// Returns correct / malicious challenges or Error if any challenge is invalid.
    pub fn verify_challenges(
        &mut self,
        challenges: &Vec<Challenge>,
        epoch_id: &EpochId,
        prev_block_hash: &CryptoHash,
        block_hash: Option<&CryptoHash>,
    ) -> Result<ChallengesResult, Error> {
        debug!(target: "chain", "Verifying challenges {:?}", challenges);
        let mut result = vec![];
        for challenge in challenges.iter() {
            match validate_challenge(&*self.runtime_adapter, &epoch_id, &prev_block_hash, challenge)
            {
                Ok((hash, account_ids)) => {
                    let is_double_sign = match challenge.body {
                        // If it's double signed block, we don't invalidate blocks just slash.
                        ChallengeBody::BlockDoubleSign(_) => true,
                        _ => {
                            self.mark_block_as_challenged(&hash, block_hash)?;
                            false
                        }
                    };
                    let slash_validators: Vec<_> = account_ids
                        .into_iter()
                        .map(|id| SlashedValidator::new(id, is_double_sign))
                        .collect();
                    result.extend(slash_validators);
                }
                Err(ref err) if err.kind() == ErrorKind::MaliciousChallenge => {
                    result.push(SlashedValidator::new(challenge.account_id.clone(), false));
                }
                Err(err) => return Err(err),
            }
        }
        Ok(result)
    }

    /// Verify header signature when the epoch is known, but not the whole chain.
    /// Same as verify_header_signature except it does not verify that block producer hasn't been slashed
    fn partial_verify_orphan_header_signature(&self, header: &BlockHeader) -> Result<bool, Error> {
        let block_producer =
            self.runtime_adapter.get_block_producer(header.epoch_id(), header.height())?;
        // DEVNOTE: we pass head which is not necessarily on block's chain, but it's only used for
        // slashing info which we will ignore
        let head = self.chain_store_update.head()?;
        let (block_producer, _slashed) = self.runtime_adapter.get_validator_by_account_id(
            header.epoch_id(),
            &head.last_block_hash,
            &block_producer,
        )?;
        Ok(header.signature().verify(header.hash().as_ref(), block_producer.public_key()))
    }
}

pub fn do_apply_chunks(
    work: Vec<Box<dyn FnOnce() -> Result<ApplyChunkResult, Error> + Send>>,
) -> Vec<Result<ApplyChunkResult, Error>> {
    work.into_par_iter().map(|task| task()).collect::<Vec<_>>()
}

pub fn collect_receipts<'a, T>(receipt_proofs: T) -> Vec<Receipt>
where
    T: IntoIterator<Item = &'a ReceiptProof>,
{
    receipt_proofs.into_iter().flat_map(|ReceiptProof(receipts, _)| receipts).cloned().collect()
}

pub fn collect_receipts_from_response(
    receipt_proof_response: &[ReceiptProofResponse],
) -> Vec<Receipt> {
    collect_receipts(
        receipt_proof_response.iter().flat_map(|ReceiptProofResponse(_, proofs)| proofs),
    )
}

#[derive(Message)]
#[rtype(result = "()")]
pub struct ApplyStatePartsRequest {
    pub shard_id: ShardId,
    pub state_root: StateRoot,
    pub num_parts: u64,
    pub epoch_id: EpochId,
    pub sync_hash: CryptoHash,
}

#[derive(Message)]
#[rtype(result = "()")]
pub struct ApplyStatePartsResponse {
    pub apply_result: Result<(), near_chain_primitives::error::Error>,
    pub shard_id: ShardId,
    pub sync_hash: CryptoHash,
}

#[derive(Message)]
#[rtype(result = "()")]
pub struct BlockCatchUpRequest {
    pub sync_hash: CryptoHash,
    pub block_hash: CryptoHash,
    pub work: Vec<Box<dyn FnOnce() -> Result<ApplyChunkResult, Error> + Send>>,
}

#[derive(Message)]
#[rtype(result = "()")]
pub struct BlockCatchUpResponse {
    pub sync_hash: CryptoHash,
    pub block_hash: CryptoHash,
    pub results: Vec<Result<ApplyChunkResult, Error>>,
}

#[derive(Message)]
#[rtype(result = "()")]
pub struct StateSplitRequest {
    pub sync_hash: CryptoHash,
    pub shard_id: ShardId,
    pub shard_uid: ShardUId,
    pub state_root: StateRoot,
    pub next_epoch_shard_layout: ShardLayout,
}

#[derive(Message)]
#[rtype(result = "()")]
pub struct StateSplitResponse {
    pub sync_hash: CryptoHash,
    pub shard_id: ShardId,
    pub new_state_roots: Result<HashMap<ShardUId, StateRoot>, Error>,
}

/// Helper to track blocks catch up
/// Lifetime of a block_hash is as follows:
/// 1. It is added to pending blocks, either as first block of an epoch or because we (post)
///     processed previous block
/// 2. Block is preprocessed and scheduled for processing in sync jobs actor. Block hash
///     and state changes from preprocessing goes to scheduled blocks
/// 3. We've got response from sync jobs actor that block was processed. Block hash, state
///     changes from preprocessing and result of processing block are moved to processed blocks
/// 4. Results are postprocessed. If there is any error block goes back to pending to try again.
///     Otherwise results are commited, block is moved to done blocks and any blocks that
///     have this block as previous are added to pending
pub struct BlocksCatchUpState {
    /// Hash of first block of an epoch
    pub first_block_hash: CryptoHash,
    /// Epoch id
    pub epoch_id: EpochId,
    /// Collection of block hashes that are yet to be sent for processed
    pub pending_blocks: Vec<CryptoHash>,
    /// Map from block hashes that are scheduled for processing to saved store updates from their
    /// preprocessing
    pub scheduled_blocks: HashMap<CryptoHash, SavedStoreUpdate>,
    /// Map from block hashes that were processed to (saved store update, process results)
    pub processed_blocks:
        HashMap<CryptoHash, (SavedStoreUpdate, Vec<Result<ApplyChunkResult, Error>>)>,
    /// Collection of block hashes that are fully processed
    pub done_blocks: Vec<CryptoHash>,
}

impl BlocksCatchUpState {
    pub fn new(first_block_hash: CryptoHash, epoch_id: EpochId) -> Self {
        Self {
            first_block_hash,
            epoch_id,
            pending_blocks: vec![first_block_hash.clone()],
            scheduled_blocks: HashMap::new(),
            processed_blocks: HashMap::new(),
            done_blocks: vec![],
        }
    }

    pub fn is_finished(&self) -> bool {
        self.pending_blocks.is_empty()
            && self.scheduled_blocks.is_empty()
            && self.processed_blocks.is_empty()
    }
}<|MERGE_RESOLUTION|>--- conflicted
+++ resolved
@@ -1103,13 +1103,8 @@
         F2: Copy + FnMut(BlockMissingChunks) -> (),
         F3: FnMut(ChallengeBody) -> (),
     {
-<<<<<<< HEAD
-        near_metrics::inc_counter(&metrics::BLOCK_PROCESSED_TOTAL);
-        near_metrics::set_gauge(&metrics::NUM_ORPHANS, self.orphans.len() as i64);
-=======
         metrics::BLOCK_PROCESSED_TOTAL.inc();
         metrics::NUM_ORPHANS.set(self.orphans.len() as i64);
->>>>>>> 23c5b075
 
         let prev_head = self.store.head()?;
         let mut chain_update = self.chain_update();
