import json
import random
import sys
import pathlib
from locust import events

sys.path.append(str(pathlib.Path(__file__).resolve().parents[4] / 'lib'))

import cluster
import key
import transaction

from account import TGAS
from common.base import Account, CreateSubAccount, Deploy, NearNodeProxy, NearUser, Transaction


class FTContract:
    # NEAR balance given to contracts, doesn't have to be much since users are
    # going to pay for storage
    INIT_BALANCE = NearUser.INIT_BALANCE

    def __init__(self, account: Account, code):
        self.account = account
        self.registered_users = []
        self.code = code

    def install(self, node: NearNodeProxy):
        """
        Deploy and initialize the contract on chain.
        The account should already exist at this point.
        """
        self.account.refresh_nonce(node.node)
        node.send_tx_retry(Deploy(self.account, self.code, "FT"), "deploy ft")
        node.send_tx_retry(InitFT(self.account), "init ft")

    def register_user(self, user: NearUser):
        user.send_tx(InitFTAccount(self.account, user.account),
                     locust_name="Init FT Account")
        user.send_tx(TransferFT(self.account,
                                self.account,
                                user.account_id,
                                how_much=10**8),
                     locust_name="FT Funding")
        self.registered_users.append(user.account_id)

    def random_receiver(self, sender: str) -> str:
        rng = random.Random()
        receiver = rng.choice(self.registered_users)
        # Sender must be != receiver but maybe there is no other registered user
        # yet, so we just send to the contract account which is registered
        # implicitly from the start
        if receiver == sender:
            receiver = self.account.key.account_id
        return receiver


class TransferFT(Transaction):

    def __init__(self,
                 ft: Account,
                 sender: Account,
                 recipient_id: str,
                 how_much=1):
        super().__init__()
        self.ft = ft
        self.sender = sender
        self.recipient_id = recipient_id
        self.how_much = how_much

    def sign_and_serialize(self, block_hash) -> bytes:
        (ft, sender, recipient_id) = self.ft, self.sender, self.recipient_id
        args = {
            "receiver_id": recipient_id,
            "amount": str(int(self.how_much)),
        }
        return transaction.sign_function_call_tx(
            sender.key,
            ft.key.account_id,
            "ft_transfer",
            json.dumps(args).encode('utf-8'),
            300 * TGAS,
            # Attach exactly 1 yoctoNEAR according to NEP-141 to avoid calls from restricted access keys
            1,
            sender.use_nonce(),
            block_hash)

    def sender_account(self) -> Account:
        return self.sender


class InitFT(Transaction):

    def __init__(self, contract: Account):
        super().__init__()
        self.contract = contract

    def sign_and_serialize(self, block_hash) -> bytes:
        contract = self.contract
        args = json.dumps({
            "owner_id": contract.key.account_id,
            "total_supply": str(10**33)
        })
        return transaction.sign_function_call_tx(contract.key,
                                                 contract.key.account_id,
                                                 "new_default_meta",
                                                 args.encode('utf-8'),
                                                 int(3E14), 0,
                                                 contract.use_nonce(),
                                                 block_hash)

    def sender_account(self) -> Account:
        return self.contract


class InitFTAccount(Transaction):

    def __init__(self, contract: Account, account: Account):
        super().__init__()
        self.contract = contract
        self.account = account

    def sign_and_serialize(self, block_hash) -> bytes:
        contract, account = self.contract, self.account
        args = json.dumps({"account_id": account.key.account_id})
        return transaction.sign_function_call_tx(account.key,
                                                 contract.key.account_id,
                                                 "storage_deposit",
                                                 args.encode('utf-8'),
                                                 int(3E14), int(1E23),
                                                 account.use_nonce(),
                                                 block_hash)

    def sender_account(self) -> Account:
        return self.account


@events.init.add_listener
def on_locust_init(environment, **kwargs):
    if environment.parsed_options.fungible_token_wasm is None:
        raise SystemExit(
            f"Running FT workload requires `--fungible_token_wasm $FT_CONTRACT`. "
            "Provide the WASM (e.g. nearcore/runtime/near-test-contracts/res/fungible_token.wasm)."
        )

    node = NearNodeProxy(environment)
    ft_contract_code = environment.parsed_options.fungible_token_wasm
    num_ft_contracts = environment.parsed_options.num_ft_contracts
    funding_account = NearUser.funding_account
    parent_id = funding_account.key.account_id
    worker_id = getattr(environment.runner, "worker_id", "local_id")

    funding_account.refresh_nonce(node.node)

    environment.ft_contracts = []
    # TODO: Create accounts in parallel
    for i in range(num_ft_contracts):
        account_id = environment.account_generator.random_account_id(
            parent_id, '_ft')
        contract_key = key.Key.from_random(account_id)
        ft_account = Account(contract_key)
<<<<<<< HEAD
        if not node.account_exists(ft_account.key.account_id):
            node.send_tx_retry(
                CreateSubAccount(funding_account,
                                 ft_account.key,
                                 balance=FTContract.INIT_BALANCE),
                "create ft funding account")
            ft_contract = FTContract(ft_account, ft_contract_code)
            ft_contract.install(node)
=======
        send_transaction(
            node,
            CreateSubAccount(funding_account,
                             ft_account.key,
                             balance=FTContract.INIT_BALANCE))
        ft_contract = FTContract(ft_account, ft_contract_code)
        ft_contract.install(node)
>>>>>>> 3849240b
        environment.ft_contracts.append(ft_contract)


# FT specific CLI args
@events.init_command_line_parser.add_listener
def _(parser):
    parser.add_argument("--fungible-token-wasm",
                        default="res/fungible_token.wasm",
                        help="Path to the compiled Fungible Token contract")
    parser.add_argument(
        "--num-ft-contracts",
        type=int,
        required=False,
        default=4,
        help=
        "How many different FT contracts to spawn from this worker (FT contracts are never shared between workers)"
    )<|MERGE_RESOLUTION|>--- conflicted
+++ resolved
@@ -158,7 +158,6 @@
             parent_id, '_ft')
         contract_key = key.Key.from_random(account_id)
         ft_account = Account(contract_key)
-<<<<<<< HEAD
         if not node.account_exists(ft_account.key.account_id):
             node.send_tx_retry(
                 CreateSubAccount(funding_account,
@@ -167,15 +166,6 @@
                 "create ft funding account")
             ft_contract = FTContract(ft_account, ft_contract_code)
             ft_contract.install(node)
-=======
-        send_transaction(
-            node,
-            CreateSubAccount(funding_account,
-                             ft_account.key,
-                             balance=FTContract.INIT_BALANCE))
-        ft_contract = FTContract(ft_account, ft_contract_code)
-        ft_contract.install(node)
->>>>>>> 3849240b
         environment.ft_contracts.append(ft_contract)
 
 
