use std::io;
use std::rc::Rc;
use std::sync::{Arc, RwLock};

use borsh::BorshSerialize;
use near_primitives::borsh::maybestd::collections::HashMap;
use near_primitives::hash::CryptoHash;
use near_primitives::shard_layout::{self, ShardUId, ShardVersion};
use near_primitives::trie_key::TrieKey;
use near_primitives::types::{
    NumShards, RawStateChange, RawStateChangesWithTrieKey, StateChangeCause, StateRoot,
};

use crate::flat_state::FlatStateFactory;
use crate::trie::config::TrieConfig;
use crate::trie::trie_storage::{TrieCache, TrieCachingStorage};
use crate::trie::{TrieRefcountChange, POISONED_LOCK_ERR};
use crate::{metrics, DBCol, DBOp, DBTransaction, PrefetchApi};
use crate::{Store, StoreUpdate, Trie, TrieChanges, TrieUpdate};

struct ShardTriesInner {
    store: Store,
    trie_config: TrieConfig,
    /// Cache reserved for client actor to use
    caches: RwLock<HashMap<ShardUId, TrieCache>>,
    /// Cache for readers.
    view_caches: RwLock<HashMap<ShardUId, TrieCache>>,
<<<<<<< HEAD
    /// Prefetcher state, such as IO threads, per shard.
    prefetchers: RwLock<HashMap<ShardUId, PrefetchApi>>,
=======
    flat_state_factory: FlatStateFactory,
>>>>>>> 35cee467
}

#[derive(Clone)]
pub struct ShardTries(Arc<ShardTriesInner>);

impl ShardTries {
    pub fn new(
        store: Store,
        trie_config: TrieConfig,
        shard_uids: &[ShardUId],
        flat_state_factory: FlatStateFactory,
    ) -> Self {
        let caches = Self::create_initial_caches(&trie_config, &shard_uids, false);
        let view_caches = Self::create_initial_caches(&trie_config, &shard_uids, true);
        ShardTries(Arc::new(ShardTriesInner {
            store: store.clone(),
            trie_config,
            caches: RwLock::new(caches),
            view_caches: RwLock::new(view_caches),
<<<<<<< HEAD
            prefetchers: Default::default(),
=======
            flat_state_factory,
>>>>>>> 35cee467
        }))
    }

    /// Create `ShardTries` with a fixed number of shards with shard version 0.
    ///
    /// If your test cares about the shard version, use `test_shard_version` instead.
    pub fn test(store: Store, num_shards: NumShards) -> Self {
        let shard_version = 0;
        Self::test_shard_version(store, shard_version, num_shards)
    }

    pub fn test_shard_version(store: Store, version: ShardVersion, num_shards: NumShards) -> Self {
        assert_ne!(0, num_shards);
        let shard_uids: Vec<ShardUId> =
            (0..num_shards as u32).map(|shard_id| ShardUId { shard_id, version }).collect();
        let trie_config = TrieConfig::default();
        ShardTries::new(
            store.clone(),
            trie_config,
            &shard_uids,
            FlatStateFactory::new(store.clone()),
        )
    }

    /// Create caches for all shards according to the trie config.
    fn create_initial_caches(
        config: &TrieConfig,
        shard_uids: &[ShardUId],
        is_view: bool,
    ) -> HashMap<ShardUId, TrieCache> {
        shard_uids
            .iter()
            .map(|&shard_uid| (shard_uid, TrieCache::new(config, shard_uid, is_view)))
            .collect()
    }

    pub fn is_same(&self, other: &Self) -> bool {
        Arc::ptr_eq(&self.0, &other.0)
    }

    pub fn new_trie_update(&self, shard_uid: ShardUId, state_root: StateRoot) -> TrieUpdate {
        TrieUpdate::new(Rc::new(self.get_trie_for_shard(shard_uid, state_root)))
    }

    pub fn new_trie_update_view(&self, shard_uid: ShardUId, state_root: StateRoot) -> TrieUpdate {
        TrieUpdate::new(Rc::new(self.get_view_trie_for_shard(shard_uid, state_root)))
    }

    #[allow(unused_variables)]
    fn get_trie_for_shard_internal(
        &self,
        shard_uid: ShardUId,
        state_root: StateRoot,
        is_view: bool,
    ) -> Trie {
        let caches_to_use = if is_view { &self.0.view_caches } else { &self.0.caches };
        let cache = {
            let mut caches = caches_to_use.write().expect(POISONED_LOCK_ERR);
            caches
                .entry(shard_uid)
                .or_insert_with(|| TrieCache::new(&self.0.trie_config, shard_uid, is_view))
                .clone()
        };
<<<<<<< HEAD
        // Do not enable prefetching on view caches.
        // 1) Performance of view calls is not crucial.
        // 2) A lot of the prefetcher code assumes there is only one "main-thread" per shard active.
        //    If you want to enable it for view calls, at least make sure they don't share
        //    the `PrefetchApi` instances with the normal calls.
        let prefetch_enabled = !is_view && self.0.trie_config.enable_receipt_prefetching;

        let prefetch_api = prefetch_enabled.then(|| {
            self.0
                .prefetchers
                .write()
                .expect(POISONED_LOCK_ERR)
                .entry(shard_uid)
                .or_insert_with(|| {
                    PrefetchApi::new(self.0.store.clone(), cache.clone(), shard_uid.clone())
                })
                .clone()
        });

        let storage = Box::new(TrieCachingStorage::new(
            self.0.store.clone(),
            cache,
            shard_uid,
            is_view,
            prefetch_api,
        ));
        let flat_state = crate::flat_state::maybe_new(use_flat_state, &self.0.store);
=======
        let storage =
            Box::new(TrieCachingStorage::new(self.0.store.clone(), cache, shard_uid, is_view));
        let flat_state =
            self.0.flat_state_factory.new_flat_state_for_shard(shard_uid.shard_id(), is_view);
>>>>>>> 35cee467
        Trie::new(storage, state_root, flat_state)
    }

    pub fn get_trie_for_shard(&self, shard_uid: ShardUId, state_root: StateRoot) -> Trie {
        self.get_trie_for_shard_internal(shard_uid, state_root, false)
    }

    pub fn get_view_trie_for_shard(&self, shard_uid: ShardUId, state_root: StateRoot) -> Trie {
        self.get_trie_for_shard_internal(shard_uid, state_root, true)
    }

    pub fn get_store(&self) -> Store {
        self.0.store.clone()
    }

    pub(crate) fn update_cache(&self, transaction: &DBTransaction) -> std::io::Result<()> {
        let mut caches = self.0.caches.write().expect(POISONED_LOCK_ERR);
        let mut shards = HashMap::new();
        for op in &transaction.ops {
            match op {
                DBOp::UpdateRefcount { col, key, value } => {
                    if *col == DBCol::State {
                        let (shard_uid, hash) =
                            TrieCachingStorage::get_shard_uid_and_hash_from_key(key)?;
                        shards
                            .entry(shard_uid)
                            .or_insert(vec![])
                            .push((hash, Some(value.as_slice())));
                    }
                }
                DBOp::DeleteAll { col } => {
                    if *col == DBCol::State {
                        // Delete is possible in reset_data_pre_state_sync
                        for (_, cache) in caches.iter() {
                            cache.clear();
                        }
                    }
                }
                DBOp::Set { col, .. } | DBOp::Insert { col, .. } | DBOp::Delete { col, .. } => {
                    assert_ne!(*col, DBCol::State);
                }
            }
        }
        for (shard_uid, ops) in shards {
            let cache = caches
                .entry(shard_uid)
                .or_insert_with(|| TrieCache::new(&self.0.trie_config, shard_uid, false))
                .clone();
            cache.update_cache(ops);
        }
        Ok(())
    }

    fn apply_deletions_inner(
        &self,
        deletions: &[TrieRefcountChange],
        shard_uid: ShardUId,
        store_update: &mut StoreUpdate,
    ) {
        store_update.set_shard_tries(self);
        for TrieRefcountChange { trie_node_or_value_hash, rc, .. } in deletions.iter() {
            let key = TrieCachingStorage::get_key_from_shard_uid_and_hash(
                shard_uid,
                trie_node_or_value_hash,
            );
            store_update.decrement_refcount_by(DBCol::State, key.as_ref(), *rc);
        }
    }

    fn apply_insertions_inner(
        &self,
        insertions: &[TrieRefcountChange],
        shard_uid: ShardUId,
        store_update: &mut StoreUpdate,
    ) {
        store_update.set_shard_tries(self);
        for TrieRefcountChange { trie_node_or_value_hash, trie_node_or_value, rc } in
            insertions.iter()
        {
            let key = TrieCachingStorage::get_key_from_shard_uid_and_hash(
                shard_uid,
                trie_node_or_value_hash,
            );
            store_update.increment_refcount_by(DBCol::State, key.as_ref(), trie_node_or_value, *rc);
        }
    }

    fn apply_all_inner(
        &self,
        trie_changes: &TrieChanges,
        shard_uid: ShardUId,
        apply_deletions: bool,
    ) -> (StoreUpdate, StateRoot) {
        let mut store_update = StoreUpdate::new_with_tries(self.clone());
        self.apply_insertions_inner(&trie_changes.insertions, shard_uid, &mut store_update);
        if apply_deletions {
            self.apply_deletions_inner(&trie_changes.deletions, shard_uid, &mut store_update);
        }
        (store_update, trie_changes.new_root)
    }

    pub fn apply_insertions(
        &self,
        trie_changes: &TrieChanges,
        shard_uid: ShardUId,
        store_update: &mut StoreUpdate,
    ) {
        metrics::APPLIED_TRIE_INSERTIONS
            .with_label_values(&[&shard_uid.shard_id.to_string()])
            .inc_by(trie_changes.insertions.len() as u64);
        self.apply_insertions_inner(&trie_changes.insertions, shard_uid, store_update)
    }

    pub fn apply_deletions(
        &self,
        trie_changes: &TrieChanges,
        shard_uid: ShardUId,
        store_update: &mut StoreUpdate,
    ) {
        metrics::APPLIED_TRIE_DELETIONS
            .with_label_values(&[&shard_uid.shard_id.to_string()])
            .inc_by(trie_changes.deletions.len() as u64);
        self.apply_deletions_inner(&trie_changes.deletions, shard_uid, store_update)
    }

    pub fn revert_insertions(
        &self,
        trie_changes: &TrieChanges,
        shard_uid: ShardUId,
        store_update: &mut StoreUpdate,
    ) {
        metrics::REVERTED_TRIE_INSERTIONS
            .with_label_values(&[&shard_uid.shard_id.to_string()])
            .inc_by(trie_changes.insertions.len() as u64);
        self.apply_deletions_inner(&trie_changes.insertions, shard_uid, store_update)
    }

    pub fn apply_all(
        &self,
        trie_changes: &TrieChanges,
        shard_uid: ShardUId,
    ) -> (StoreUpdate, StateRoot) {
        self.apply_all_inner(trie_changes, shard_uid, true)
    }

    // TODO(#7327): consider uniting with `apply_all`
    #[cfg(feature = "protocol_feature_flat_state")]
    pub fn apply_changes_to_flat_state(
        &self,
        changes: &[RawStateChangesWithTrieKey],
        store_update: &mut StoreUpdate,
    ) {
        for change in changes.iter() {
            let key = change.trie_key.to_vec();
            if near_primitives::state_record::is_delayed_receipt_key(&key) {
                continue;
            }

            // `RawStateChangesWithTrieKey` stores all sequential changes for a key within a chunk, so it is sufficient
            // to take only the last change.
            let last_change = &change
                .changes
                .last()
                .expect("Committed entry should have at least one change")
                .data;
            match last_change {
                Some(value) => {
                    let value_ref_ser = near_primitives::state::ValueRef::create_serialized(value);
                    store_update.set(DBCol::FlatState, &key, &value_ref_ser)
                }
                None => store_update.delete(DBCol::FlatState, &key),
            }
        }
    }
}

pub struct WrappedTrieChanges {
    tries: ShardTries,
    shard_uid: ShardUId,
    trie_changes: TrieChanges,
    state_changes: Vec<RawStateChangesWithTrieKey>,
    block_hash: CryptoHash,
}

impl WrappedTrieChanges {
    pub fn new(
        tries: ShardTries,
        shard_uid: ShardUId,
        trie_changes: TrieChanges,
        state_changes: Vec<RawStateChangesWithTrieKey>,
        block_hash: CryptoHash,
    ) -> Self {
        WrappedTrieChanges { tries, shard_uid, trie_changes, state_changes, block_hash }
    }

    pub fn state_changes(&self) -> &[RawStateChangesWithTrieKey] {
        &self.state_changes
    }

    /// Save insertions of trie nodes into Store.
    pub fn insertions_into(&self, store_update: &mut StoreUpdate) {
        self.tries.apply_insertions(&self.trie_changes, self.shard_uid, store_update)
    }

    /// Save deletions of trie nodes into Store.
    pub fn deletions_into(&self, store_update: &mut StoreUpdate) {
        self.tries.apply_deletions(&self.trie_changes, self.shard_uid, store_update)
    }

    /// Save state changes into Store.
    ///
    /// NOTE: the changes are drained from `self`.
    pub fn state_changes_into(&mut self, store_update: &mut StoreUpdate) {
        #[cfg(feature = "protocol_feature_flat_state")]
        self.tries.apply_changes_to_flat_state(&self.state_changes, store_update);

        for change_with_trie_key in self.state_changes.drain(..) {
            assert!(
                !change_with_trie_key.changes.iter().any(|RawStateChange { cause, .. }| matches!(
                    cause,
                    StateChangeCause::NotWritableToDisk
                )),
                "NotWritableToDisk changes must never be finalized."
            );

            assert!(
                !change_with_trie_key.changes.iter().any(|RawStateChange { cause, .. }| matches!(
                    cause,
                    StateChangeCause::Resharding
                )),
                "Resharding changes must never be finalized."
            );

            // Filtering trie keys for user facing RPC reporting.
            // NOTE: If the trie key is not one of the account specific, it may cause key conflict
            // when the node tracks multiple shards. See #2563.
            match &change_with_trie_key.trie_key {
                TrieKey::Account { .. }
                | TrieKey::ContractCode { .. }
                | TrieKey::AccessKey { .. }
                | TrieKey::ContractData { .. } => {}
                _ => continue,
            };
            let storage_key =
                KeyForStateChanges::from_trie_key(&self.block_hash, &change_with_trie_key.trie_key);
            store_update.set(
                DBCol::StateChanges,
                storage_key.as_ref(),
                &change_with_trie_key.try_to_vec().expect("Borsh serialize cannot fail"),
            );
        }
    }

    pub fn trie_changes_into(&mut self, store_update: &mut StoreUpdate) -> io::Result<()> {
        store_update.set_ser(
            DBCol::TrieChanges,
            &shard_layout::get_block_shard_uid(&self.block_hash, &self.shard_uid),
            &self.trie_changes,
        )
    }
}

#[derive(derive_more::AsRef, derive_more::Into)]
pub struct KeyForStateChanges(Vec<u8>);

impl KeyForStateChanges {
    fn estimate_prefix_len() -> usize {
        std::mem::size_of::<CryptoHash>()
    }

    fn new(block_hash: &CryptoHash, reserve_capacity: usize) -> Self {
        let mut key_prefix = Vec::with_capacity(Self::estimate_prefix_len() + reserve_capacity);
        key_prefix.extend(block_hash.as_ref());
        debug_assert_eq!(key_prefix.len(), Self::estimate_prefix_len());
        Self(key_prefix)
    }

    pub fn for_block(block_hash: &CryptoHash) -> Self {
        Self::new(block_hash, 0)
    }

    pub fn from_raw_key(block_hash: &CryptoHash, raw_key: &[u8]) -> Self {
        let mut key = Self::new(block_hash, raw_key.len());
        key.0.extend(raw_key);
        key
    }

    pub fn from_trie_key(block_hash: &CryptoHash, trie_key: &TrieKey) -> Self {
        let mut key = Self::new(block_hash, trie_key.len());
        trie_key.append_into(&mut key.0);
        key
    }

    pub fn find_iter<'a>(
        &'a self,
        store: &'a Store,
    ) -> impl Iterator<Item = Result<RawStateChangesWithTrieKey, std::io::Error>> + 'a {
        let prefix_len = Self::estimate_prefix_len();
        debug_assert!(self.0.len() >= prefix_len);
        store.iter_prefix_ser::<RawStateChangesWithTrieKey>(DBCol::StateChanges, &self.0).map(
            move |change| {
                // Split off the irrelevant part of the key, so only the original trie_key is left.
                let (key, state_changes) = change?;
                debug_assert!(key.starts_with(&self.0));
                Ok(state_changes)
            },
        )
    }

    pub fn find_exact_iter<'a>(
        &'a self,
        store: &'a Store,
    ) -> impl Iterator<Item = Result<RawStateChangesWithTrieKey, std::io::Error>> + 'a {
        let prefix_len = Self::estimate_prefix_len();
        let trie_key_len = self.0.len() - prefix_len;
        self.find_iter(store).filter_map(move |change| {
            let state_changes = match change {
                Ok(change) => change,
                error => {
                    return Some(error);
                }
            };
            if state_changes.trie_key.len() != trie_key_len {
                None
            } else {
                debug_assert_eq!(&state_changes.trie_key.to_vec()[..], &self.0[prefix_len..]);
                Some(Ok(state_changes))
            }
        })
    }
}<|MERGE_RESOLUTION|>--- conflicted
+++ resolved
@@ -25,12 +25,9 @@
     caches: RwLock<HashMap<ShardUId, TrieCache>>,
     /// Cache for readers.
     view_caches: RwLock<HashMap<ShardUId, TrieCache>>,
-<<<<<<< HEAD
+    flat_state_factory: FlatStateFactory,
     /// Prefetcher state, such as IO threads, per shard.
     prefetchers: RwLock<HashMap<ShardUId, PrefetchApi>>,
-=======
-    flat_state_factory: FlatStateFactory,
->>>>>>> 35cee467
 }
 
 #[derive(Clone)]
@@ -50,11 +47,8 @@
             trie_config,
             caches: RwLock::new(caches),
             view_caches: RwLock::new(view_caches),
-<<<<<<< HEAD
+            flat_state_factory,
             prefetchers: Default::default(),
-=======
-            flat_state_factory,
->>>>>>> 35cee467
         }))
     }
 
@@ -118,7 +112,6 @@
                 .or_insert_with(|| TrieCache::new(&self.0.trie_config, shard_uid, is_view))
                 .clone()
         };
-<<<<<<< HEAD
         // Do not enable prefetching on view caches.
         // 1) Performance of view calls is not crucial.
         // 2) A lot of the prefetcher code assumes there is only one "main-thread" per shard active.
@@ -145,13 +138,8 @@
             is_view,
             prefetch_api,
         ));
-        let flat_state = crate::flat_state::maybe_new(use_flat_state, &self.0.store);
-=======
-        let storage =
-            Box::new(TrieCachingStorage::new(self.0.store.clone(), cache, shard_uid, is_view));
         let flat_state =
             self.0.flat_state_factory.new_flat_state_for_shard(shard_uid.shard_id(), is_view);
->>>>>>> 35cee467
         Trie::new(storage, state_root, flat_state)
     }
 
