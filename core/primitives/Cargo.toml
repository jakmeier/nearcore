[package]
name = "near-primitives"
version = "0.0.0"
authors = ["Near Inc <hello@nearprotocol.com>"]
publish = true
# Please update rust-toolchain.toml as well when changing version here:
rust-version = "1.60.0"
edition = "2021"
license = "MIT OR Apache-2.0"
repository = "https://github.com/near/nearcore"
description = """
This crate provides the base set of primitives used by other nearcore crates
"""

[dependencies]
byteorder = "1.3"
bytesize = "1.1"
chrono = { version = "0.4.4", features = ["serde"] }
deepsize = { version = "0.2.0", features = ["chrono"], optional=true }
derive_more = "0.99.3"
easy-ext = "0.2"
hex = "0.4"
num-rational = { version = "0.3", features = ["serde"] }
once_cell = "1.5.2"
primitive-types = "0.10"
rand = "0.7"
reed-solomon-erasure = "4"
serde = { version = "1", features = ["derive", "rc"] }
serde_json = "1"
smart-default = "0.6"
<<<<<<< HEAD
strum = "0.20.0"
thiserror = "1.0.30"
=======
strum = "0.20"
>>>>>>> 020cbc74

borsh = { version = "0.9", features = ["rc"] }

near-primitives-core = { path = "../primitives-core"}
near-crypto = { path = "../crypto" }
near-vm-errors = { path = "../../runtime/near-vm-errors" }
near-rpc-error-macro = { path = "../../tools/rpctypegen/macro" }

[features]
dump_errors_schema = ["near-rpc-error-macro/dump_errors_schema"]
protocol_feature_alt_bn128 = [
  "near-primitives-core/protocol_feature_alt_bn128",
  "near-vm-errors/protocol_feature_alt_bn128",
]
protocol_feature_chunk_only_producers = []
protocol_feature_routing_exchange_algorithm = ["near-primitives-core/protocol_feature_routing_exchange_algorithm"]
protocol_feature_access_key_nonce_for_implicit_accounts = []
protocol_feature_fix_staking_threshold = []
nightly_protocol_features = [
  "nightly_protocol",
  "protocol_feature_alt_bn128",
  "protocol_feature_chunk_only_producers",
  "protocol_feature_routing_exchange_algorithm",
  "protocol_feature_access_key_nonce_for_implicit_accounts",
  "protocol_feature_fix_staking_threshold",
]
nightly_protocol = []
deepsize_feature = [
  "deepsize",
  "near-vm-errors/deepsize_feature",
  "near-primitives-core/deepsize_feature",
  "near-crypto/deepsize_feature",
]

[dev-dependencies]
assert_matches = "1.5.0"
bencher = "0.1.5"

[[bench]]
name = "serialization"
harness = false<|MERGE_RESOLUTION|>--- conflicted
+++ resolved
@@ -28,12 +28,8 @@
 serde = { version = "1", features = ["derive", "rc"] }
 serde_json = "1"
 smart-default = "0.6"
-<<<<<<< HEAD
-strum = "0.20.0"
+strum = "0.20"
 thiserror = "1.0.30"
-=======
-strum = "0.20"
->>>>>>> 020cbc74
 
 borsh = { version = "0.9", features = ["rc"] }
 
