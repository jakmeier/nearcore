use crate::errors::{ContractPrecompilatonError, ContractPrecompilatonResult, IntoVMError};
use crate::prepare;
use crate::wasmer2_runner::{default_wasmer2_store, wasmer2_vm_hash};
use crate::wasmer_runner::wasmer0_vm_hash;
use crate::wasmtime_runner::wasmtime_vm_hash;
use crate::VMKind;
use borsh::{BorshDeserialize, BorshSerialize};
#[cfg(not(feature = "no_cache"))]
use cached::{cached_key, SizedCache};
use near_primitives::contract::ContractCode;
use near_primitives::hash::CryptoHash;
use near_primitives::types::CompiledContractCache;
use near_vm_errors::CacheError::{DeserializationError, ReadError, SerializationError, WriteError};
use near_vm_errors::{CacheError, VMError};
use near_vm_logic::GasCounterMode;
use near_vm_logic::VMConfig;
use std::collections::HashMap;
use std::fmt;
#[allow(deprecated)]
use std::hash::{Hasher, SipHasher};
use std::sync::{Arc, Mutex};

#[derive(Debug, Clone, BorshSerialize)]
#[allow(dead_code)]
enum ContractCacheKey {
    Version1 {
        code_hash: CryptoHash,
        vm_config_non_crypto_hash: u64,
        vm_kind: VMKind,
    },
    // unused
    _Version2,
    // bump to depreciate bincode/serde-bench based wasmer 0.x cache
    Version3 {
        code_hash: CryptoHash,
        vm_config_non_crypto_hash: u64,
        vm_kind: VMKind,
        vm_hash: u64,
    },
    // add gas counter mode
    Version4 {
        code_hash: CryptoHash,
        vm_config_non_crypto_hash: u64,
        vm_kind: VMKind,
        vm_hash: u64,
        gas_counter_mode: GasCounterMode,
    },
}

#[derive(Debug, Clone, BorshDeserialize, BorshSerialize)]
enum CacheRecord {
    Error(VMError),
    Code(Vec<u8>),
}

fn vm_hash(vm_kind: VMKind) -> u64 {
    match vm_kind {
        VMKind::Wasmer0 => wasmer0_vm_hash(),
        VMKind::Wasmer2 => wasmer2_vm_hash(),
        VMKind::Wasmtime => wasmtime_vm_hash(),
    }
}

pub fn get_contract_cache_key(
    code: &ContractCode,
    vm_kind: VMKind,
    config: &VMConfig,
    gas_counter_mode: GasCounterMode,
) -> CryptoHash {
    let _span = tracing::debug_span!(target: "vm", "get_key").entered();
<<<<<<< HEAD
    let key = ContractCacheKey::Version4 {
        code_hash: code.hash,
=======
    let key = ContractCacheKey::Version3 {
        code_hash: *code.hash(),
>>>>>>> 3080cf7d
        vm_config_non_crypto_hash: config.non_crypto_hash(),
        vm_kind,
        vm_hash: vm_hash(vm_kind),
        gas_counter_mode,
    };
    near_primitives::hash::hash(&key.try_to_vec().unwrap())
}

fn cache_error(error: VMError, key: &CryptoHash, cache: &dyn CompiledContractCache) -> VMError {
    let record = CacheRecord::Error(error.clone());
    if cache.put(&key.0, &record.try_to_vec().unwrap()).is_err() {
        VMError::CacheError(WriteError)
    } else {
        error
    }
}

#[derive(Default)]
pub struct MockCompiledContractCache {
    store: Arc<Mutex<HashMap<Vec<u8>, Vec<u8>>>>,
}

impl MockCompiledContractCache {
    pub fn len(&self) -> usize {
        self.store.lock().unwrap().len()
    }
}

impl CompiledContractCache for MockCompiledContractCache {
    fn put(&self, key: &[u8], value: &[u8]) -> Result<(), std::io::Error> {
        self.store.lock().unwrap().insert(key.to_vec(), value.to_vec());
        Ok(())
    }

    fn get(&self, key: &[u8]) -> Result<Option<Vec<u8>>, std::io::Error> {
        let res = self.store.lock().unwrap().get(key).cloned();
        Ok(res)
    }
}

impl fmt::Debug for MockCompiledContractCache {
    fn fmt(&self, f: &mut fmt::Formatter<'_>) -> fmt::Result {
        let guard = self.store.lock().unwrap();
        let hm: &HashMap<_, _> = &*guard;
        fmt::Debug::fmt(hm, f)
    }
}

#[cfg(not(feature = "no_cache"))]
const CACHE_SIZE: usize = 128;

#[cfg(feature = "wasmer0_vm")]
pub mod wasmer0_cache {
    use super::*;
    use wasmer_runtime::{compiler_for_backend, Backend};
    use wasmer_runtime_core::cache::Artifact;
    use wasmer_runtime_core::load_cache_with;

    pub(crate) fn compile_module(
        code: &[u8],
        config: &VMConfig,
        gas_counter_mode: GasCounterMode,
    ) -> Result<wasmer_runtime::Module, VMError> {
        let prepared_code = prepare::prepare_contract(code, config, gas_counter_mode)?;
        wasmer_runtime::compile(&prepared_code).map_err(|err| err.into_vm_error())
    }

    pub(crate) fn compile_and_serialize_wasmer(
        wasm_code: &[u8],
        config: &VMConfig,
        gas_counter_mode: GasCounterMode,
        key: &CryptoHash,
        cache: &dyn CompiledContractCache,
    ) -> Result<wasmer_runtime::Module, VMError> {
        let _span = tracing::debug_span!(target: "vm", "compile_and_serialize_wasmer").entered();

        let module = compile_module(wasm_code, config, gas_counter_mode)
            .map_err(|e| cache_error(e, &key, cache))?;
        let artifact =
            module.cache().map_err(|_e| VMError::CacheError(SerializationError { hash: key.0 }))?;
        let code = artifact
            .serialize()
            .map_err(|_e| VMError::CacheError(SerializationError { hash: key.0 }))?;
        let serialized = CacheRecord::Code(code).try_to_vec().unwrap();
        cache.put(key.as_ref(), &serialized).map_err(|_e| VMError::CacheError(WriteError))?;
        Ok(module)
    }

    /// Deserializes contract or error from the binary data. Signature means that we could either
    /// return module or cached error, which both considered to be `Ok()`, or encounter an error during
    /// the deserialization process.
    fn deserialize_wasmer(
        serialized: &[u8],
    ) -> Result<Result<wasmer_runtime::Module, VMError>, CacheError> {
        let _span = tracing::debug_span!(target: "vm", "deserialize_wasmer").entered();

        let record = CacheRecord::try_from_slice(serialized).map_err(|_e| DeserializationError)?;
        let serialized_artifact = match record {
            CacheRecord::Error(err) => return Ok(Err(err)),
            CacheRecord::Code(code) => code,
        };
        let artifact = Artifact::deserialize(serialized_artifact.as_slice())
            .map_err(|_e| CacheError::DeserializationError)?;
        unsafe {
            let compiler = compiler_for_backend(Backend::Singlepass).unwrap();
            match load_cache_with(artifact, compiler.as_ref()) {
                Ok(module) => Ok(Ok(module)),
                Err(_) => Err(CacheError::DeserializationError),
            }
        }
    }

    fn compile_module_cached_wasmer_impl(
        key: CryptoHash,
        wasm_code: &[u8],
        config: &VMConfig,
        gas_counter_mode: GasCounterMode,
        cache: Option<&dyn CompiledContractCache>,
    ) -> Result<wasmer_runtime::Module, VMError> {
        if cache.is_none() {
            return compile_module(wasm_code, config, gas_counter_mode);
        }

        let cache = cache.unwrap();
        match cache.get(&key.0) {
            Ok(serialized) => match serialized {
                Some(serialized) => {
                    deserialize_wasmer(serialized.as_slice()).map_err(VMError::CacheError)?
                }
                None => {
                    compile_and_serialize_wasmer(wasm_code, config, gas_counter_mode, &key, cache)
                }
            },
            Err(_) => Err(VMError::CacheError(ReadError)),
        }
    }

    #[cfg(not(feature = "no_cache"))]
    cached_key! {
        MODULES: SizedCache<CryptoHash, Result<wasmer_runtime::Module, VMError>>
            = SizedCache::with_size(CACHE_SIZE);
        Key = {
            key
        };

        fn memcache_compile_module_cached_wasmer(
            key: CryptoHash,
            wasm_code: &[u8],
            config: &VMConfig,
            gas_counter_mode: GasCounterMode,
            cache: Option<&dyn CompiledContractCache>) -> Result<wasmer_runtime::Module, VMError> = {
            compile_module_cached_wasmer_impl(key, wasm_code, config, gas_counter_mode, cache)
        }
    }

    pub(crate) fn compile_module_cached_wasmer0(
        code: &ContractCode,
        config: &VMConfig,
        cache: Option<&dyn CompiledContractCache>,
        gas_counter_mode: GasCounterMode,
    ) -> Result<wasmer_runtime::Module, VMError> {
        let key = get_contract_cache_key(code, VMKind::Wasmer0, config, gas_counter_mode);
        #[cfg(not(feature = "no_cache"))]
<<<<<<< HEAD
        return memcache_compile_module_cached_wasmer(
            key,
            &code.code,
            config,
            gas_counter_mode,
            cache,
        );
        #[cfg(feature = "no_cache")]
        return compile_module_cached_wasmer_impl(key, &code.code, config, gas_counter_mode, cache);
=======
        return memcache_compile_module_cached_wasmer(key, code.code(), config, cache);
        #[cfg(feature = "no_cache")]
        return compile_module_cached_wasmer_impl(key, code.code(), config, cache);
>>>>>>> 3080cf7d
    }
}

#[cfg(feature = "wasmer2_vm")]
pub mod wasmer2_cache {
    use near_primitives::contract::ContractCode;

    use super::*;

    fn compile_module_wasmer2(
        code: &[u8],
        config: &VMConfig,
        store: &wasmer::Store,
    ) -> Result<wasmer::Module, VMError> {
        let prepared_code = prepare::prepare_contract(code, config, GasCounterMode::HostFunction)?;
        wasmer::Module::new(&store, prepared_code).map_err(|err| err.into_vm_error())
    }

    pub(crate) fn compile_and_serialize_wasmer2(
        wasm_code: &[u8],
        key: &CryptoHash,
        config: &VMConfig,
        cache: &dyn CompiledContractCache,
        store: &wasmer::Store,
    ) -> Result<wasmer::Module, VMError> {
        let _span = tracing::debug_span!(target: "vm", "compile_and_serialize_wasmer2").entered();

        let module = compile_module_wasmer2(wasm_code, config, store)
            .map_err(|e| cache_error(e, &key, cache))?;
        let code = module
            .serialize()
            .map_err(|_e| VMError::CacheError(SerializationError { hash: key.0 }))?;
        let serialized = CacheRecord::Code(code).try_to_vec().unwrap();
        cache.put(key.as_ref(), &serialized).map_err(|_e| VMError::CacheError(WriteError))?;
        Ok(module)
    }

    fn deserialize_wasmer2(
        serialized: &[u8],
        store: &wasmer::Store,
    ) -> Result<Result<wasmer::Module, VMError>, CacheError> {
        let _span = tracing::debug_span!(target: "vm", "deserialize_wasmer2").entered();

        let record = CacheRecord::try_from_slice(serialized).map_err(|_e| DeserializationError)?;
        let serialized_module = match record {
            CacheRecord::Error(err) => return Ok(Err(err)),
            CacheRecord::Code(code) => code,
        };
        unsafe {
            Ok(Ok(wasmer::Module::deserialize(store, serialized_module.as_slice())
                .map_err(|_e| CacheError::DeserializationError)?))
        }
    }

    fn compile_module_cached_wasmer2_impl(
        key: CryptoHash,
        wasm_code: &[u8],
        config: &VMConfig,
        cache: Option<&dyn CompiledContractCache>,
        store: &wasmer::Store,
    ) -> Result<wasmer::Module, VMError> {
        if cache.is_none() {
            return compile_module_wasmer2(wasm_code, config, store);
        }

        let cache = cache.unwrap();
        match cache.get(&key.0) {
            Ok(serialized) => match serialized {
                Some(serialized) => deserialize_wasmer2(serialized.as_slice(), store)
                    .map_err(VMError::CacheError)?,
                None => compile_and_serialize_wasmer2(wasm_code, &key, config, cache, store),
            },
            Err(_) => Err(VMError::CacheError(ReadError)),
        }
    }

    #[cfg(not(feature = "no_cache"))]
    cached_key! {
        MODULES: SizedCache<CryptoHash, Result<wasmer::Module, VMError>>
            = SizedCache::with_size(CACHE_SIZE);
        Key = {
            key
        };

        fn memcache_compile_module_cached_wasmer2(
            key: CryptoHash,
            wasm_code: &[u8],
            config: &VMConfig,
            cache: Option<&dyn CompiledContractCache>,
            store: &wasmer::Store) -> Result<wasmer::Module, VMError> = {
            compile_module_cached_wasmer2_impl(key, wasm_code, config, cache, store)
        }
    }

    pub(crate) fn compile_module_cached_wasmer2(
        code: &ContractCode,
        config: &VMConfig,
        cache: Option<&dyn CompiledContractCache>,
        store: &wasmer::Store,
    ) -> Result<wasmer::Module, VMError> {
<<<<<<< HEAD
        let key =
            get_contract_cache_key(code, VMKind::Wasmer1, config, GasCounterMode::HostFunction);
=======
        let key = get_contract_cache_key(code, VMKind::Wasmer2, config);
>>>>>>> 3080cf7d
        #[cfg(not(feature = "no_cache"))]
        return memcache_compile_module_cached_wasmer2(key, &code.code(), config, cache, store);
        #[cfg(feature = "no_cache")]
        return compile_module_cached_wasmer2_impl(key, &code.code(), config, cache, store);
    }
}

pub fn precompile_contract_vm(
    vm_kind: VMKind,
    wasm_code: &ContractCode,
    config: &VMConfig,
    gas_counter_mode: GasCounterMode,
    cache: Option<&dyn CompiledContractCache>,
) -> Result<ContractPrecompilatonResult, ContractPrecompilatonError> {
    let cache = match cache {
        None => return Ok(ContractPrecompilatonResult::CacheNotAvailable),
        Some(it) => it,
    };
    let key = get_contract_cache_key(wasm_code, vm_kind, config, gas_counter_mode);
    // Check if we already cached with such a key.
    match cache.get(&key.0) {
        // If so - do not override.
        Ok(Some(_)) => return Ok(ContractPrecompilatonResult::ContractAlreadyInCache),
        Ok(None) | Err(_) => {}
    };
    match vm_kind {
<<<<<<< HEAD
        VMKind::Wasmer0 => match wasmer0_cache::compile_and_serialize_wasmer(
            wasm_code.code.as_slice(),
            config,
            gas_counter_mode,
            &key,
            cache,
        ) {
            Ok(_) => Ok(ContractPrecompilatonResult::ContractCompiled),
            Err(err) => Err(ContractPrecompilatonError::new(err)),
        },
        VMKind::Wasmer1 => {
            let store = default_wasmer1_store();
            match wasmer1_cache::compile_and_serialize_wasmer1(
                wasm_code.code.as_slice(),
=======
        VMKind::Wasmer0 => {
            match wasmer0_cache::compile_and_serialize_wasmer(wasm_code.code(), config, &key, cache)
            {
                Ok(_) => Ok(ContractPrecompilatonResult::ContractCompiled),
                Err(err) => Err(ContractPrecompilatonError::new(err)),
            }
        }
        VMKind::Wasmer2 => {
            let store = default_wasmer2_store();
            match wasmer2_cache::compile_and_serialize_wasmer2(
                wasm_code.code(),
>>>>>>> 3080cf7d
                &key,
                config,
                cache,
                &store,
            ) {
                Ok(_) => Ok(ContractPrecompilatonResult::ContractCompiled),
                Err(err) => Err(ContractPrecompilatonError::new(err)),
            }
        }
        VMKind::Wasmtime => {
            panic!("Not yet supported")
        }
    }
}

/// Precompiles contract for the current default VM, and stores result to the cache.
/// Returns `Ok(true)` if compiled code was added to the cache, and `Ok(false)` if element
/// is already in the cache, or if cache is `None`.
pub fn precompile_contract(
    wasm_code: &ContractCode,
    config: &VMConfig,
    gas_counter_mode: GasCounterMode,
    cache: Option<&dyn CompiledContractCache>,
) -> Result<ContractPrecompilatonResult, ContractPrecompilatonError> {
<<<<<<< HEAD
    precompile_contract_vm(VMKind::default(), wasm_code, config, gas_counter_mode, cache)
=======
    precompile_contract_vm(VMKind::default(), wasm_code, config, cache)
}

/// We not use stable hasher as it could change with Rust releases, so rely on stable SIP hash.
#[allow(deprecated)]
pub(crate) struct StableHasher(SipHasher);

impl StableHasher {
    #[allow(deprecated)]
    pub fn new() -> StableHasher {
        StableHasher(SipHasher::new())
    }
}

impl Hasher for StableHasher {
    fn finish(&self) -> u64 {
        self.0.finish()
    }
    fn write(&mut self, bytes: &[u8]) {
        self.0.write(bytes)
    }
>>>>>>> 3080cf7d
}<|MERGE_RESOLUTION|>--- conflicted
+++ resolved
@@ -68,13 +68,8 @@
     gas_counter_mode: GasCounterMode,
 ) -> CryptoHash {
     let _span = tracing::debug_span!(target: "vm", "get_key").entered();
-<<<<<<< HEAD
     let key = ContractCacheKey::Version4 {
-        code_hash: code.hash,
-=======
-    let key = ContractCacheKey::Version3 {
         code_hash: *code.hash(),
->>>>>>> 3080cf7d
         vm_config_non_crypto_hash: config.non_crypto_hash(),
         vm_kind,
         vm_hash: vm_hash(vm_kind),
@@ -238,21 +233,21 @@
     ) -> Result<wasmer_runtime::Module, VMError> {
         let key = get_contract_cache_key(code, VMKind::Wasmer0, config, gas_counter_mode);
         #[cfg(not(feature = "no_cache"))]
-<<<<<<< HEAD
         return memcache_compile_module_cached_wasmer(
             key,
-            &code.code,
+            code.code(),
             config,
             gas_counter_mode,
             cache,
         );
         #[cfg(feature = "no_cache")]
-        return compile_module_cached_wasmer_impl(key, &code.code, config, gas_counter_mode, cache);
-=======
-        return memcache_compile_module_cached_wasmer(key, code.code(), config, cache);
-        #[cfg(feature = "no_cache")]
-        return compile_module_cached_wasmer_impl(key, code.code(), config, cache);
->>>>>>> 3080cf7d
+        return compile_module_cached_wasmer_impl(
+            key,
+            code.code(),
+            config,
+            gas_counter_mode,
+            cache,
+        );
     }
 }
 
@@ -353,12 +348,8 @@
         cache: Option<&dyn CompiledContractCache>,
         store: &wasmer::Store,
     ) -> Result<wasmer::Module, VMError> {
-<<<<<<< HEAD
         let key =
-            get_contract_cache_key(code, VMKind::Wasmer1, config, GasCounterMode::HostFunction);
-=======
-        let key = get_contract_cache_key(code, VMKind::Wasmer2, config);
->>>>>>> 3080cf7d
+            get_contract_cache_key(code, VMKind::Wasmer2, config, GasCounterMode::HostFunction);
         #[cfg(not(feature = "no_cache"))]
         return memcache_compile_module_cached_wasmer2(key, &code.code(), config, cache, store);
         #[cfg(feature = "no_cache")]
@@ -385,25 +376,14 @@
         Ok(None) | Err(_) => {}
     };
     match vm_kind {
-<<<<<<< HEAD
-        VMKind::Wasmer0 => match wasmer0_cache::compile_and_serialize_wasmer(
-            wasm_code.code.as_slice(),
-            config,
-            gas_counter_mode,
-            &key,
-            cache,
-        ) {
-            Ok(_) => Ok(ContractPrecompilatonResult::ContractCompiled),
-            Err(err) => Err(ContractPrecompilatonError::new(err)),
-        },
-        VMKind::Wasmer1 => {
-            let store = default_wasmer1_store();
-            match wasmer1_cache::compile_and_serialize_wasmer1(
-                wasm_code.code.as_slice(),
-=======
         VMKind::Wasmer0 => {
-            match wasmer0_cache::compile_and_serialize_wasmer(wasm_code.code(), config, &key, cache)
-            {
+            match wasmer0_cache::compile_and_serialize_wasmer(
+                wasm_code.code(),
+                config,
+                gas_counter_mode,
+                &key,
+                cache,
+            ) {
                 Ok(_) => Ok(ContractPrecompilatonResult::ContractCompiled),
                 Err(err) => Err(ContractPrecompilatonError::new(err)),
             }
@@ -412,7 +392,6 @@
             let store = default_wasmer2_store();
             match wasmer2_cache::compile_and_serialize_wasmer2(
                 wasm_code.code(),
->>>>>>> 3080cf7d
                 &key,
                 config,
                 cache,
@@ -437,10 +416,7 @@
     gas_counter_mode: GasCounterMode,
     cache: Option<&dyn CompiledContractCache>,
 ) -> Result<ContractPrecompilatonResult, ContractPrecompilatonError> {
-<<<<<<< HEAD
     precompile_contract_vm(VMKind::default(), wasm_code, config, gas_counter_mode, cache)
-=======
-    precompile_contract_vm(VMKind::default(), wasm_code, config, cache)
 }
 
 /// We not use stable hasher as it could change with Rust releases, so rely on stable SIP hash.
@@ -461,5 +437,4 @@
     fn write(&mut self, bytes: &[u8]) {
         self.0.write(bytes)
     }
->>>>>>> 3080cf7d
 }