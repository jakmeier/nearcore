--- conflicted
+++ resolved
@@ -248,11 +248,7 @@
         let expected_gas = super::prepaid_loading_gas(wasm_err.len());
         gas_and_error_match(
             res,
-<<<<<<< HEAD
             expected_gas,
-=======
-            0,
->>>>>>> d1eb3f76
             Some(VMError::FunctionCallError(FunctionCallError::CompilationError(
                 CompilationError::PrepareError(PrepareError::Deserialization),
             ))),
