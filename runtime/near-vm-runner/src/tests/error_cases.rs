--- conflicted
+++ resolved
@@ -496,8 +496,7 @@
         // We only test trapping tests on Wasmer, as of version 0.17, when tests executed in parallel,
         // Wasmer signal handlers may catch signals thrown from the Wasmtime, and produce fake failing tests.
         match vm_kind {
-<<<<<<< HEAD
-            VMKind::Wasmer0 | VMKind::Wasmer1 => {
+            VMKind::Wasmer0 | VMKind::Wasmer2 => {
                 assert_eq!(
                     make_simple_contract_call_with_gas_vm(
                         &stack_overflow(),
@@ -529,17 +528,6 @@
                     )
                 );
             }
-=======
-            VMKind::Wasmer0 | VMKind::Wasmer2 => assert_eq!(
-                make_simple_contract_call_vm(&stack_overflow(), "hello", vm_kind),
-                (
-                    Some(vm_outcome_with_gas(63226248177)),
-                    Some(VMError::FunctionCallError(FunctionCallError::WasmTrap(
-                        WasmTrap::Unreachable
-                    )))
-                )
-            ),
->>>>>>> 3080cf7d
             VMKind::Wasmtime => {}
         }
     });
