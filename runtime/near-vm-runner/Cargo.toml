[package]
name = "near-vm-runner"
version = "0.0.0"
authors = ["Near Inc <hello@nearprotocol.com>"]
publish = false
# Please update rust-toolchain.toml as well when changing version here:
rust-version = "1.60.0"
edition = "2021"
license = "MIT OR Apache-2.0"
readme = "README.md"
categories = ["wasm"]
repository = "https://github.com/nearprotocol/nearcore"
description = """
This crate implements the specification of the interface that Near blockchain exposes to the smart contracts.
"""

[dependencies]
borsh = "0.9"
serde = { version = "1", features = ["derive"] }
wasmparser = "0.78"
memoffset = "0.6"


loupe = "0.1"
once_cell = "1.5.2"
parity-wasm = { version = "0.42", default-features = false }
wasmtime = { version = "0.33.0", default-features = false, features = ["cranelift"], optional = true }
anyhow = { version = "1.0.19", optional = true }
near-cache = { path = "../../utils/near-cache" }
near-vm-logic = { path = "../near-vm-logic", default-features = false, features = [] }
near-vm-errors = { path = "../near-vm-errors" }
near-primitives = { path = "../../core/primitives" }
near-stable-hasher = { path = "../../utils/near-stable-hasher" }
tracing = { version = "0.1", default-features = false }
threadpool = "1.8.1"

# Old versions of pwasm-utils we need to preserve backwards compatibility under
# old protocol versions.
pwasm-utils_12 = { package = "pwasm-utils", version = "0.12" }
parity-wasm_41 = { package = "parity-wasm", version = "0.41" }

[target.'cfg(target_arch = "x86_64")'.dependencies]
wasmer-runtime = { version = "0.18.0", features = ["default-backend-singlepass"], default-features = false, package = "wasmer-runtime-near", optional = true }
wasmer-runtime-core = { version = "0.18.2", package = "wasmer-runtime-core-near", optional = true}

# Use the following for development versions of Wasmer.
# wasmer-types = { package = "wasmer-types-near", git = "https://github.com/near/wasmer", branch = "near-main", optional = true }
# wasmer-compiler-singlepass = { package = "wasmer-compiler-singlepass-near", git = "https://github.com/near/wasmer", branch = "near-main", optional = true }
# wasmer-engine-universal = { package = "wasmer-engine-universal-near", git = "https://github.com/near/wasmer", branch = "near-main", optional = true }
# wasmer-vm = { package = "wasmer-vm-near", git = "https://github.com/near/wasmer", branch = "near-main" }
wasmer-compiler = { package = "wasmer-compiler-near", version = "=2.4.0", optional = true }
wasmer-compiler-singlepass = { package = "wasmer-compiler-singlepass-near", version = "=2.4.0", optional = true }
wasmer-engine = { package = "wasmer-engine-near", version = "=2.4.0", optional = true }
wasmer-engine-universal = { package = "wasmer-engine-universal-near", version = "=2.4.0", optional = true, features = ["compiler"] }
wasmer-types = { package = "wasmer-types-near", version = "=2.4.0", optional = true }
wasmer-vm = { package = "wasmer-vm-near", version = "=2.4.0", optional = true }


[dev-dependencies]
near-test-contracts = { path = "../near-test-contracts" }
rand = "0.8"
arbitrary = "1"
wasm-smith = "0.10"
assert_matches = "1.3"
wat = "1.0.40"
base64 = "0.13"

[features]
# all vms enabled for now
default = [
  "wasmer0_vm",
  "wasmtime_vm",
  "wasmer2_vm",
]
wasmer0_vm = [ "wasmer-runtime", "wasmer-runtime-core" ]
wasmtime_vm = [ "wasmtime", "anyhow"]
wasmer2_vm = [
    "wasmer-compiler",
    "wasmer-compiler-singlepass",
    "wasmer-engine",
    "wasmer-engine-universal",
    "wasmer-types",
    "wasmer-vm"
]

# Force usage of a specific wasm vm irrespective of protocol version.
force_wasmer0 = ["wasmer0_vm"]
force_wasmtime = ["wasmtime_vm"]
force_wasmer2 = ["wasmer2_vm"]

no_cpu_compatibility_checks = []

no_cache = []

<<<<<<< HEAD
protocol_feature_alt_bn128 = [
    "near-vm-logic/protocol_feature_alt_bn128",
    "near-primitives/protocol_feature_alt_bn128",
    "near-vm-errors/protocol_feature_alt_bn128"
]
protocol_feature_fix_contract_loading_cost = [
    "near-primitives/protocol_feature_fix_contract_loading_cost",
    "near-vm-logic/protocol_feature_fix_contract_loading_cost",
]

nightly = [
    "near-primitives/nightly",
    "protocol_feature_alt_bn128",
    "protocol_feature_fix_contract_loading_cost",
=======
nightly = [
    "near-primitives/nightly",
>>>>>>> a5672523
]
sandbox = ["near-vm-logic/sandbox"]

[package.metadata.cargo-udeps.ignore]
# `no_cache` feature leads to an unused `cached` crate
normal = ["cached"]<|MERGE_RESOLUTION|>--- conflicted
+++ resolved
@@ -92,12 +92,6 @@
 
 no_cache = []
 
-<<<<<<< HEAD
-protocol_feature_alt_bn128 = [
-    "near-vm-logic/protocol_feature_alt_bn128",
-    "near-primitives/protocol_feature_alt_bn128",
-    "near-vm-errors/protocol_feature_alt_bn128"
-]
 protocol_feature_fix_contract_loading_cost = [
     "near-primitives/protocol_feature_fix_contract_loading_cost",
     "near-vm-logic/protocol_feature_fix_contract_loading_cost",
@@ -105,12 +99,7 @@
 
 nightly = [
     "near-primitives/nightly",
-    "protocol_feature_alt_bn128",
     "protocol_feature_fix_contract_loading_cost",
-=======
-nightly = [
-    "near-primitives/nightly",
->>>>>>> a5672523
 ]
 sandbox = ["near-vm-logic/sandbox"]
 
