use borsh::{BorshDeserialize, BorshSerialize};

use near_crypto::PublicKey;
use near_primitives::account::{AccessKey, AccessKeyPermission, Account};
use near_primitives::checked_feature;
use near_primitives::contract::ContractCode;
use near_primitives::errors::{
    ActionError, ActionErrorKind, ContractCallError, ExternalError, RuntimeError,
};
use near_primitives::hash::CryptoHash;
use near_primitives::receipt::{ActionReceipt, Receipt};
use near_primitives::runtime::config::AccountCreationConfig;
use near_primitives::runtime::fees::RuntimeFeesConfig;
use near_primitives::transaction::{
    Action, AddKeyAction, DeleteAccountAction, DeleteKeyAction, DeployContractAction,
    FunctionCallAction, StakeAction, TransferAction,
};
use near_primitives::types::validator_stake::ValidatorStake;
use near_primitives::types::{AccountId, EpochInfoProvider};
use near_primitives::utils::create_random_seed;
use near_primitives::version::{
    is_implicit_account_creation_enabled, ProtocolFeature, ProtocolVersion,
    DELETE_KEY_STORAGE_USAGE_PROTOCOL_VERSION,
};
use near_store::{
    get_access_key, get_code, remove_access_key, remove_account, set_access_key, set_code,
    StorageError, TrieUpdate,
};
use near_vm_errors::{
    CacheError, CompilationError, FunctionCallError, InconsistentStateError, VMError,
};
use near_vm_logic::types::PromiseResult;
use near_vm_logic::{GasCounterMode, VMContext, VMOutcome};

use crate::config::{safe_add_gas, RuntimeConfig};
use crate::ext::RuntimeExt;
use crate::{ActionResult, ApplyState};
use near_primitives::config::ViewConfig;
use near_vm_runner::precompile_contract;

/// Runs given function call with given context / apply state.
pub(crate) fn execute_function_call(
    apply_state: &ApplyState,
    runtime_ext: &mut RuntimeExt,
    account: &mut Account,
    predecessor_id: &AccountId,
    action_receipt: &ActionReceipt,
    promise_results: &[PromiseResult],
    function_call: &FunctionCallAction,
    action_hash: &CryptoHash,
    config: &RuntimeConfig,
    is_last_action: bool,
    view_config: Option<ViewConfig>,
) -> (Option<VMOutcome>, Option<VMError>) {
    let account_id = runtime_ext.account_id();
    let code = match runtime_ext.get_code(account.code_hash()) {
        Ok(Some(code)) => code,
        Ok(None) => {
            let error = FunctionCallError::CompilationError(CompilationError::CodeDoesNotExist {
                account_id: account_id.clone(),
            });
            return (None, Some(VMError::FunctionCallError(error)));
        }
        Err(e) => {
            return (
                None,
                Some(VMError::InconsistentStateError(InconsistentStateError::StorageError(
                    e.to_string(),
                ))),
            );
        }
    };
    // Output data receipts are ignored if the function call is not the last action in the batch.
    let output_data_receivers: Vec<_> = if is_last_action {
        action_receipt.output_data_receivers.iter().map(|r| r.receiver_id.clone()).collect()
    } else {
        vec![]
    };
    let random_seed = create_random_seed(
        apply_state.current_protocol_version,
        *action_hash,
        apply_state.random_seed,
    );
    let context = VMContext {
        current_account_id: runtime_ext.account_id().clone(),
        signer_account_id: action_receipt.signer_id.clone(),
        signer_account_pk: action_receipt
            .signer_public_key
            .try_to_vec()
            .expect("Failed to serialize"),
        predecessor_account_id: predecessor_id.clone(),
        input: function_call.args.clone(),
        block_index: apply_state.block_index,
        block_timestamp: apply_state.block_timestamp,
        epoch_height: apply_state.epoch_height,
        account_balance: account.amount(),
        account_locked_balance: account.locked(),
        storage_usage: account.storage_usage(),
        attached_deposit: function_call.deposit,
        prepaid_gas: function_call.gas,
        random_seed,
        view_config,
        output_data_receivers,
    };

    near_vm_runner::run(
        &code,
        &function_call.method_name,
        runtime_ext,
        context,
        &config.wasm_config,
        &config.transaction_costs,
        promise_results,
        apply_state.current_protocol_version,
        apply_state.cache.as_deref(),
    )
}

pub(crate) fn action_function_call(
    state_update: &mut TrieUpdate,
    apply_state: &ApplyState,
    account: &mut Account,
    receipt: &Receipt,
    action_receipt: &ActionReceipt,
    promise_results: &[PromiseResult],
    result: &mut ActionResult,
    account_id: &AccountId,
    function_call: &FunctionCallAction,
    action_hash: &CryptoHash,
    config: &RuntimeConfig,
    is_last_action: bool,
    epoch_info_provider: &dyn EpochInfoProvider,
) -> Result<(), RuntimeError> {
    if account.amount().checked_add(function_call.deposit).is_none() {
        return Err(StorageError::StorageInconsistentState(
            "Account balance integer overflow during function call deposit".to_string(),
        )
        .into());
    }
    let mut runtime_ext = RuntimeExt::new(
        state_update,
        account_id,
        &action_receipt.signer_id,
        &action_receipt.signer_public_key,
        action_receipt.gas_price,
        action_hash,
        &apply_state.epoch_id,
        &apply_state.prev_block_hash,
        &apply_state.block_hash,
        epoch_info_provider,
        apply_state.current_protocol_version,
    );
    let (outcome, err) = execute_function_call(
        apply_state,
        &mut runtime_ext,
        account,
        &receipt.predecessor_id,
        action_receipt,
        promise_results,
        function_call,
        action_hash,
        config,
        is_last_action,
        None,
    );
    let execution_succeeded = match err {
        Some(VMError::FunctionCallError(err)) => match err {
            FunctionCallError::Nondeterministic(msg) => {
                panic!("Contract runner returned non-deterministic error '{}', aborting", msg)
            }
            FunctionCallError::WasmUnknownError { debug_message } => {
                panic!("Wasmer returned unknown message: {}", debug_message)
            }
            FunctionCallError::CompilationError(err) => {
                result.result = Err(ActionErrorKind::FunctionCallError(
                    ContractCallError::CompilationError(err).into(),
                )
                .into());
                false
            }
            FunctionCallError::LinkError { msg } => {
                result.result = Err(ActionErrorKind::FunctionCallError(
                    ContractCallError::ExecutionError { msg: format!("Link Error: {}", msg) }
                        .into(),
                )
                .into());
                false
            }
            FunctionCallError::MethodResolveError(err) => {
                result.result = Err(ActionErrorKind::FunctionCallError(
                    ContractCallError::MethodResolveError(err).into(),
                )
                .into());
                false
            }
            FunctionCallError::WasmTrap(_) | FunctionCallError::HostError(_) => {
                result.result = Err(ActionErrorKind::FunctionCallError(
                    ContractCallError::ExecutionError { msg: err.to_string() }.into(),
                )
                .into());
                false
            }
            FunctionCallError::_EVMError => unreachable!(),
        },
        Some(VMError::ExternalError(serialized_error)) => {
            let err: ExternalError = borsh::BorshDeserialize::try_from_slice(&serialized_error)
                .expect("External error deserialization shouldn't fail");
            return match err {
                ExternalError::StorageError(err) => Err(err.into()),
                ExternalError::ValidatorError(err) => Err(RuntimeError::ValidatorError(err)),
            };
        }
        Some(VMError::InconsistentStateError(err)) => {
            return Err(StorageError::StorageInconsistentState(err.to_string()).into());
        }
        Some(VMError::CacheError(err)) => {
            let message = match err {
                CacheError::DeserializationError => "Cache deserialization error",
                CacheError::SerializationError { hash: _hash } => "Cache serialization error",
                CacheError::ReadError => "Cache read error",
                CacheError::WriteError => "Cache write error",
            };
            return Err(StorageError::StorageInconsistentState(message.to_string()).into());
        }
        None => true,
    };
    if let Some(outcome) = outcome {
        result.gas_burnt = safe_add_gas(result.gas_burnt, outcome.burnt_gas)?;
        result.gas_burnt_for_function_call =
            safe_add_gas(result.gas_burnt_for_function_call, outcome.burnt_gas)?;
        // Runtime in `generate_refund_receipts` takes care of using proper value for refunds.
        // It uses `gas_used` for success and `gas_burnt` for failures. So it's not an issue to
        // return a real `gas_used` instead of the `gas_burnt` into `ActionResult` even for
        // `FunctionCall`s error.
        result.gas_used = safe_add_gas(result.gas_used, outcome.used_gas)?;
        result.logs.extend(outcome.logs.into_iter());
        result.profile.merge(&outcome.profile);
        if execution_succeeded {
            account.set_amount(outcome.balance);
            account.set_storage_usage(outcome.storage_usage);
            result.result = Ok(outcome.return_data);
            result.new_receipts.extend(runtime_ext.into_receipts(account_id));
        }
    } else {
        assert!(!execution_succeeded, "Outcome should always be available if execution succeeded")
    }
    Ok(())
}

pub(crate) fn action_stake(
    account: &mut Account,
    result: &mut ActionResult,
    account_id: &AccountId,
    stake: &StakeAction,
    last_block_hash: &CryptoHash,
    epoch_info_provider: &dyn EpochInfoProvider,
    #[cfg(feature = "protocol_feature_chunk_only_producers")] is_chunk_only: bool,
) -> Result<(), RuntimeError> {
    let increment = stake.stake.saturating_sub(account.locked());

    if account.amount() >= increment {
        if account.locked() == 0 && stake.stake == 0 {
            // if the account hasn't staked, it cannot unstake
            result.result =
                Err(ActionErrorKind::TriesToUnstake { account_id: account_id.clone() }.into());
            return Ok(());
        }

        if stake.stake > 0 {
            let minimum_stake = epoch_info_provider.minimum_stake(last_block_hash)?;
            if stake.stake < minimum_stake {
                result.result = Err(ActionErrorKind::InsufficientStake {
                    account_id: account_id.clone(),
                    stake: stake.stake,
                    minimum_stake,
                }
                .into());
                return Ok(());
            }
        }

        result.validator_proposals.push(ValidatorStake::new(
            account_id.clone(),
            stake.public_key.clone(),
            stake.stake,
            #[cfg(feature = "protocol_feature_chunk_only_producers")]
            is_chunk_only,
        ));
        if stake.stake > account.locked() {
            // We've checked above `account.amount >= increment`
            account.set_amount(account.amount() - increment);
            account.set_locked(stake.stake);
        }
    } else {
        result.result = Err(ActionErrorKind::TriesToStake {
            account_id: account_id.clone(),
            stake: stake.stake,
            locked: account.locked(),
            balance: account.amount(),
        }
        .into());
    }
    Ok(())
}

/// Tries to refunds the allowance of the access key for a gas refund action.
pub(crate) fn try_refund_allowance(
    state_update: &mut TrieUpdate,
    account_id: &AccountId,
    public_key: &PublicKey,
    transfer: &TransferAction,
) -> Result<(), StorageError> {
    if let Some(mut access_key) = get_access_key(state_update, account_id, public_key)? {
        let mut updated = false;
        if let AccessKeyPermission::FunctionCall(function_call_permission) =
            &mut access_key.permission
        {
            if let Some(allowance) = function_call_permission.allowance.as_mut() {
                let new_allowance = allowance.saturating_add(transfer.deposit);
                if new_allowance > *allowance {
                    *allowance = new_allowance;
                    updated = true;
                }
            }
        }
        if updated {
            set_access_key(state_update, account_id.clone(), public_key.clone(), &access_key);
        }
    }
    Ok(())
}

pub(crate) fn action_transfer(
    account: &mut Account,
    transfer: &TransferAction,
) -> Result<(), StorageError> {
    account.set_amount(account.amount().checked_add(transfer.deposit).ok_or_else(|| {
        StorageError::StorageInconsistentState("Account balance integer overflow".to_string())
    })?);
    Ok(())
}

pub(crate) fn action_create_account(
    fee_config: &RuntimeFeesConfig,
    account_creation_config: &AccountCreationConfig,
    account: &mut Option<Account>,
    actor_id: &mut AccountId,
    account_id: &AccountId,
    predecessor_id: &AccountId,
    result: &mut ActionResult,
) {
    if AccountId::is_top_level_account_id(account_id) {
        if account_id.len() < account_creation_config.min_allowed_top_level_account_length as usize
            && predecessor_id != &account_creation_config.registrar_account_id
        {
            // A short top-level account ID can only be created registrar account.
            result.result = Err(ActionErrorKind::CreateAccountOnlyByRegistrar {
                account_id: account_id.clone(),
                registrar_account_id: account_creation_config.registrar_account_id.clone(),
                predecessor_id: predecessor_id.clone(),
            }
            .into());
            return;
        } else {
            // OK: Valid top-level Account ID
        }
    } else if !account_id.is_sub_account_of(&predecessor_id) {
        // The sub-account can only be created by its root account. E.g. `alice.near` only by `near`
        result.result = Err(ActionErrorKind::CreateAccountNotAllowed {
            account_id: account_id.clone(),
            predecessor_id: predecessor_id.clone(),
        }
        .into());
        return;
    } else {
        // OK: Valid sub-account ID by proper predecessor.
    }

    *actor_id = account_id.clone();
    *account = Some(Account::new(
        0,
        0,
        CryptoHash::default(),
        fee_config.storage_usage_config.num_bytes_account,
    ));
}

pub(crate) fn action_implicit_account_creation_transfer(
    state_update: &mut TrieUpdate,
    fee_config: &RuntimeFeesConfig,
    account: &mut Option<Account>,
    actor_id: &mut AccountId,
    account_id: &AccountId,
    transfer: &TransferAction,
) {
    // NOTE: The account_id is hex like, because we've checked the permissions before.
    debug_assert!(AccountId::is_implicit(account_id.as_ref()));

    *actor_id = account_id.clone();

    let access_key = AccessKey::full_access();
    // 0 for ED25519
    let mut public_key_data = Vec::with_capacity(33);
    public_key_data.push(0u8);
    public_key_data.extend(
        hex::decode(account_id.as_ref().as_bytes())
            .expect("account id was a valid hex of length 64 resulting in 32 bytes"),
    );
    debug_assert_eq!(public_key_data.len(), 33);
    let public_key = PublicKey::try_from_slice(&public_key_data)
        .expect("we should be able to deserialize ED25519 public key");

    *account = Some(Account::new(
        transfer.deposit,
        0,
        CryptoHash::default(),
        fee_config.storage_usage_config.num_bytes_account
            + public_key.len() as u64
            + access_key.try_to_vec().unwrap().len() as u64
            + fee_config.storage_usage_config.num_extra_bytes_record,
    ));

    set_access_key(state_update, account_id.clone(), public_key, &access_key);
}

pub(crate) fn action_deploy_contract(
    state_update: &mut TrieUpdate,
    account: &mut Account,
    account_id: &AccountId,
    deploy_contract: &DeployContractAction,
    apply_state: &ApplyState,
    current_protocol_version: ProtocolVersion,
) -> Result<(), StorageError> {
    let code = ContractCode::new(deploy_contract.code.clone(), None);
    let prev_code = get_code(state_update, account_id, Some(account.code_hash()))?;
    let prev_code_length = prev_code.map(|code| code.code().len() as u64).unwrap_or_default();
    account.set_storage_usage(account.storage_usage().checked_sub(prev_code_length).unwrap_or(0));
    account.set_storage_usage(
        account.storage_usage().checked_add(code.code().len() as u64).ok_or_else(|| {
            StorageError::StorageInconsistentState(format!(
                "Storage usage integer overflow for account {}",
                account_id
            ))
        })?,
    );
    account.set_code_hash(*code.hash());
    set_code(state_update, account_id.clone(), &code);
    // Precompile the contract and store result (compiled code or error) in the database.
    // Note, that contract compilation costs are already accounted in deploy cost using
    // special logic in estimator (see get_runtime_config() function).
    precompile_contract(
        &code,
        &apply_state.config.wasm_config,
<<<<<<< HEAD
        GasCounterMode::HostFunction,
=======
        current_protocol_version,
>>>>>>> 4baa7abf
        apply_state.cache.as_deref(),
    )
    .ok();
    Ok(())
}

pub(crate) fn action_delete_account(
    state_update: &mut TrieUpdate,
    account: &mut Option<Account>,
    actor_id: &mut AccountId,
    receipt: &Receipt,
    result: &mut ActionResult,
    account_id: &AccountId,
    delete_account: &DeleteAccountAction,
    current_protocol_version: ProtocolVersion,
) -> Result<(), StorageError> {
    if current_protocol_version >= ProtocolFeature::DeleteActionRestriction.protocol_version() {
        let account = account.as_ref().unwrap();
        let mut account_storage_usage = account.storage_usage();
        let contract_code = get_code(state_update, account_id, Some(account.code_hash()))?;
        if let Some(code) = contract_code {
            // account storage usage should be larger than code size
            let code_len = code.code().len() as u64;
            debug_assert!(account_storage_usage > code_len);
            account_storage_usage = account_storage_usage.saturating_sub(code_len);
        }
        if account_storage_usage > Account::MAX_ACCOUNT_DELETION_STORAGE_USAGE {
            result.result = Err(ActionErrorKind::DeleteAccountWithLargeState {
                account_id: account_id.clone(),
            }
            .into());
            return Ok(());
        }
    }
    // We use current amount as a pay out to beneficiary.
    let account_balance = account.as_ref().unwrap().amount();
    if account_balance > 0 {
        result
            .new_receipts
            .push(Receipt::new_balance_refund(&delete_account.beneficiary_id, account_balance));
    }
    remove_account(state_update, account_id)?;
    *actor_id = receipt.predecessor_id.clone();
    *account = None;
    Ok(())
}

pub(crate) fn action_delete_key(
    fee_config: &RuntimeFeesConfig,
    state_update: &mut TrieUpdate,
    account: &mut Account,
    result: &mut ActionResult,
    account_id: &AccountId,
    delete_key: &DeleteKeyAction,
    current_protocol_version: ProtocolVersion,
) -> Result<(), StorageError> {
    let access_key = get_access_key(state_update, &account_id, &delete_key.public_key)?;
    if let Some(access_key) = access_key {
        let storage_usage_config = &fee_config.storage_usage_config;
        let storage_usage = if current_protocol_version >= DELETE_KEY_STORAGE_USAGE_PROTOCOL_VERSION
        {
            delete_key.public_key.try_to_vec().unwrap().len() as u64
                + access_key.try_to_vec().unwrap().len() as u64
                + storage_usage_config.num_extra_bytes_record
        } else {
            delete_key.public_key.try_to_vec().unwrap().len() as u64
                + Some(access_key).try_to_vec().unwrap().len() as u64
                + storage_usage_config.num_extra_bytes_record
        };
        // Remove access key
        remove_access_key(state_update, account_id.clone(), delete_key.public_key.clone());
        account.set_storage_usage(account.storage_usage().checked_sub(storage_usage).unwrap_or(0));
    } else {
        result.result = Err(ActionErrorKind::DeleteKeyDoesNotExist {
            public_key: delete_key.public_key.clone(),
            account_id: account_id.clone(),
        }
        .into());
    }
    Ok(())
}

pub(crate) fn action_add_key(
    apply_state: &ApplyState,
    state_update: &mut TrieUpdate,
    account: &mut Account,
    result: &mut ActionResult,
    account_id: &AccountId,
    add_key: &AddKeyAction,
) -> Result<(), StorageError> {
    if get_access_key(state_update, account_id, &add_key.public_key)?.is_some() {
        result.result = Err(ActionErrorKind::AddKeyAlreadyExists {
            account_id: account_id.to_owned(),
            public_key: add_key.public_key.clone(),
        }
        .into());
        return Ok(());
    }
    if checked_feature!("stable", AccessKeyNonceRange, apply_state.current_protocol_version) {
        let mut access_key = add_key.access_key.clone();
        access_key.nonce = (apply_state.block_index - 1)
            * near_primitives::account::AccessKey::ACCESS_KEY_NONCE_RANGE_MULTIPLIER;
        set_access_key(state_update, account_id.clone(), add_key.public_key.clone(), &access_key);
    } else {
        set_access_key(
            state_update,
            account_id.clone(),
            add_key.public_key.clone(),
            &add_key.access_key,
        );
    };
    let storage_config = &apply_state.config.transaction_costs.storage_usage_config;
    account.set_storage_usage(
        account
            .storage_usage()
            .checked_add(
                add_key.public_key.try_to_vec().unwrap().len() as u64
                    + add_key.access_key.try_to_vec().unwrap().len() as u64
                    + storage_config.num_extra_bytes_record,
            )
            .ok_or_else(|| {
                StorageError::StorageInconsistentState(format!(
                    "Storage usage integer overflow for account {}",
                    account_id
                ))
            })?,
    );
    Ok(())
}

pub(crate) fn check_actor_permissions(
    action: &Action,
    account: &Option<Account>,
    actor_id: &AccountId,
    account_id: &AccountId,
) -> Result<(), ActionError> {
    match action {
        Action::DeployContract(_) | Action::Stake(_) | Action::AddKey(_) | Action::DeleteKey(_) => {
            if actor_id != account_id {
                return Err(ActionErrorKind::ActorNoPermission {
                    account_id: account_id.clone(),
                    actor_id: actor_id.clone(),
                }
                .into());
            }
        }
        #[cfg(feature = "protocol_feature_chunk_only_producers")]
        Action::StakeChunkOnly(_) => {
            if actor_id != account_id {
                return Err(ActionErrorKind::ActorNoPermission {
                    account_id: account_id.clone(),
                    actor_id: actor_id.clone(),
                }
                .into());
            }
        }
        Action::DeleteAccount(_) => {
            if actor_id != account_id {
                return Err(ActionErrorKind::ActorNoPermission {
                    account_id: account_id.clone(),
                    actor_id: actor_id.clone(),
                }
                .into());
            }
            let account = account.as_ref().unwrap();
            if account.locked() != 0 {
                return Err(ActionErrorKind::DeleteAccountStaking {
                    account_id: account_id.clone(),
                }
                .into());
            }
        }
        Action::CreateAccount(_) | Action::FunctionCall(_) | Action::Transfer(_) => (),
    };
    Ok(())
}

pub(crate) fn check_account_existence(
    action: &Action,
    account: &mut Option<Account>,
    account_id: &AccountId,
    current_protocol_version: ProtocolVersion,
    is_the_only_action: bool,
    is_refund: bool,
) -> Result<(), ActionError> {
    match action {
        Action::CreateAccount(_) => {
            if account.is_some() {
                return Err(ActionErrorKind::AccountAlreadyExists {
                    account_id: account_id.clone(),
                }
                .into());
            } else {
                if is_implicit_account_creation_enabled(current_protocol_version)
                    && AccountId::is_implicit(account_id.as_ref())
                {
                    // If the account doesn't exist and it's 64-length hex account ID, then you
                    // should only be able to create it using single transfer action.
                    // Because you should not be able to add another access key to the account in
                    // the same transaction.
                    // Otherwise you can hijack an account without having the private key for the
                    // public key. We've decided to make it an invalid transaction to have any other
                    // actions on the 64-length hex accounts.
                    // The easiest way is to reject the `CreateAccount` action.
                    // See https://github.com/nearprotocol/NEPs/pull/71
                    return Err(ActionErrorKind::OnlyImplicitAccountCreationAllowed {
                        account_id: account_id.clone(),
                    }
                    .into());
                }
            }
        }
        Action::Transfer(_) => {
            if account.is_none() {
                return if is_implicit_account_creation_enabled(current_protocol_version)
                    && is_the_only_action
                    && AccountId::is_implicit(account_id.as_ref())
                    && !is_refund
                {
                    // OK. It's implicit account creation.
                    // Notes:
                    // - The transfer action has to be the only action in the transaction to avoid
                    // abuse by hijacking this account with other public keys or contracts.
                    // - Refunds don't automatically create accounts, because refunds are free and
                    // we don't want some type of abuse.
                    // - Account deletion with beneficiary creates a refund, so it'll not create a
                    // new account.
                    Ok(())
                } else {
                    Err(ActionErrorKind::AccountDoesNotExist { account_id: account_id.clone() }
                        .into())
                };
            }
        }
        Action::DeployContract(_)
        | Action::FunctionCall(_)
        | Action::Stake(_)
        | Action::AddKey(_)
        | Action::DeleteKey(_)
        | Action::DeleteAccount(_) => {
            if account.is_none() {
                return Err(ActionErrorKind::AccountDoesNotExist {
                    account_id: account_id.clone(),
                }
                .into());
            }
        }
        #[cfg(feature = "protocol_feature_chunk_only_producers")]
        Action::StakeChunkOnly(_) => {
            if account.is_none() {
                return Err(ActionErrorKind::AccountDoesNotExist {
                    account_id: account_id.clone(),
                }
                .into());
            }
        }
    };
    Ok(())
}

#[cfg(test)]
mod tests {
    use near_primitives::hash::hash;
    use near_primitives::trie_key::TrieKey;
    use near_store::test_utils::create_tries;

    use super::*;
    use crate::near_primitives::shard_layout::ShardUId;

    fn test_action_create_account(
        account_id: AccountId,
        predecessor_id: AccountId,
        length: u8,
    ) -> ActionResult {
        let mut account = None;
        let mut actor_id = predecessor_id.clone();
        let mut action_result = ActionResult::default();
        action_create_account(
            &RuntimeFeesConfig::default(),
            &AccountCreationConfig {
                min_allowed_top_level_account_length: length,
                registrar_account_id: "registrar".parse().unwrap(),
            },
            &mut account,
            &mut actor_id,
            &account_id,
            &predecessor_id,
            &mut action_result,
        );
        if action_result.result.is_ok() {
            assert!(account.is_some());
            assert_eq!(actor_id, account_id);
        } else {
            assert!(account.is_none());
        }
        action_result
    }

    #[test]
    fn test_create_account_valid_top_level_long() {
        let account_id = "bob_near_long_name".parse().unwrap();
        let predecessor_id = "alice.near".parse().unwrap();
        let action_result = test_action_create_account(account_id, predecessor_id, 11);
        assert!(action_result.result.is_ok());
    }

    #[test]
    fn test_create_account_valid_top_level_by_registrar() {
        let account_id = "bob".parse().unwrap();
        let predecessor_id = "registrar".parse().unwrap();
        let action_result = test_action_create_account(account_id, predecessor_id, 11);
        assert!(action_result.result.is_ok());
    }

    #[test]
    fn test_create_account_valid_sub_account() {
        let account_id = "alice.near".parse().unwrap();
        let predecessor_id = "near".parse().unwrap();
        let action_result = test_action_create_account(account_id, predecessor_id, 11);
        assert!(action_result.result.is_ok());
    }

    #[test]
    fn test_create_account_invalid_sub_account() {
        let account_id = "alice.near".parse::<AccountId>().unwrap();
        let predecessor_id = "bob".parse::<AccountId>().unwrap();
        let action_result =
            test_action_create_account(account_id.clone(), predecessor_id.clone(), 11);
        assert_eq!(
            action_result.result,
            Err(ActionError {
                index: None,
                kind: ActionErrorKind::CreateAccountNotAllowed {
                    account_id: account_id,
                    predecessor_id: predecessor_id,
                },
            })
        );
    }

    #[test]
    fn test_create_account_invalid_short_top_level() {
        let account_id = "bob".parse::<AccountId>().unwrap();
        let predecessor_id = "near".parse::<AccountId>().unwrap();
        let action_result =
            test_action_create_account(account_id.clone(), predecessor_id.clone(), 11);
        assert_eq!(
            action_result.result,
            Err(ActionError {
                index: None,
                kind: ActionErrorKind::CreateAccountOnlyByRegistrar {
                    account_id: account_id,
                    registrar_account_id: "registrar".parse().unwrap(),
                    predecessor_id: predecessor_id,
                },
            })
        );
    }

    #[test]
    fn test_create_account_valid_short_top_level_len_allowed() {
        let account_id = "bob".parse().unwrap();
        let predecessor_id = "near".parse().unwrap();
        let action_result = test_action_create_account(account_id, predecessor_id, 0);
        assert!(action_result.result.is_ok());
    }

    fn test_delete_large_account(
        account_id: &AccountId,
        code_hash: &CryptoHash,
        storage_usage: u64,
        state_update: &mut TrieUpdate,
    ) -> ActionResult {
        let mut account = Some(Account::new(100, 0, *code_hash, storage_usage));
        let mut actor_id = account_id.clone();
        let mut action_result = ActionResult::default();
        let receipt = Receipt::new_balance_refund(&"alice.near".parse().unwrap(), 0);
        let res = action_delete_account(
            state_update,
            &mut account,
            &mut actor_id,
            &receipt,
            &mut action_result,
            account_id,
            &DeleteAccountAction { beneficiary_id: "bob".parse().unwrap() },
            ProtocolFeature::DeleteActionRestriction.protocol_version(),
        );
        assert!(res.is_ok());
        action_result
    }

    #[test]
    fn test_delete_account_too_large() {
        let tries = create_tries();
        let mut state_update = tries.new_trie_update(ShardUId::default(), CryptoHash::default());
        let action_result = test_delete_large_account(
            &"alice".parse().unwrap(),
            &CryptoHash::default(),
            Account::MAX_ACCOUNT_DELETION_STORAGE_USAGE + 1,
            &mut state_update,
        );
        assert_eq!(
            action_result.result,
            Err(ActionError {
                index: None,
                kind: ActionErrorKind::DeleteAccountWithLargeState {
                    account_id: "alice".parse().unwrap()
                }
            })
        )
    }

    fn test_delete_account_with_contract(storage_usage: u64) -> ActionResult {
        let tries = create_tries();
        let mut state_update = tries.new_trie_update(ShardUId::default(), CryptoHash::default());
        let account_id = "alice".parse::<AccountId>().unwrap();
        let trie_key = TrieKey::ContractCode { account_id: account_id.clone() };
        let empty_contract = [0; 10_000].to_vec();
        let contract_hash = hash(&empty_contract);
        state_update.set(trie_key, empty_contract);
        test_delete_large_account(&account_id, &contract_hash, storage_usage, &mut state_update)
    }

    #[test]
    fn test_delete_account_with_contract_and_small_state() {
        let action_result =
            test_delete_account_with_contract(Account::MAX_ACCOUNT_DELETION_STORAGE_USAGE + 100);
        assert!(action_result.result.is_ok());
    }

    #[test]
    fn test_delete_account_with_contract_and_large_state() {
        let action_result =
            test_delete_account_with_contract(10 * Account::MAX_ACCOUNT_DELETION_STORAGE_USAGE);
        assert_eq!(
            action_result.result,
            Err(ActionError {
                index: None,
                kind: ActionErrorKind::DeleteAccountWithLargeState {
                    account_id: "alice".parse().unwrap()
                }
            })
        );
    }
}<|MERGE_RESOLUTION|>--- conflicted
+++ resolved
@@ -451,11 +451,8 @@
     precompile_contract(
         &code,
         &apply_state.config.wasm_config,
-<<<<<<< HEAD
         GasCounterMode::HostFunction,
-=======
         current_protocol_version,
->>>>>>> 4baa7abf
         apply_state.cache.as_deref(),
     )
     .ok();
