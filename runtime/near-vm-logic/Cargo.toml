--- conflicted
+++ resolved
@@ -39,17 +39,9 @@
 
 [features]
 default = []
-<<<<<<< HEAD
 protocol_feature_fix_contract_loading_cost = [
     "near-primitives/protocol_feature_fix_contract_loading_cost",
 ]
-protocol_feature_alt_bn128 = [
-  "bn",
-  "near-primitives-core/protocol_feature_alt_bn128",
-  "near-vm-errors/protocol_feature_alt_bn128",
-]
-=======
->>>>>>> a5672523
 
 # Use this feature to enable counting of fees and costs applied.
 costs_counting = []
